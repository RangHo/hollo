lockfileVersion: '9.0'

settings:
  autoInstallPeers: true
  excludeLinksFromLockfile: false

importers:

  .:
    dependencies:
      '@aws-sdk/credential-providers':
        specifier: ^3.716.0
        version: 3.716.0(@aws-sdk/client-sso-oidc@3.716.0(@aws-sdk/client-sts@3.716.0))
      '@fedify/fedify':
<<<<<<< HEAD
        specifier: 1.4.0-dev.623
        version: 1.4.0-dev.623(web-streams-polyfill@3.3.3)
=======
        specifier: ^1.3.7
        version: 1.3.7(web-streams-polyfill@3.3.3)
>>>>>>> f22c11c3
      '@fedify/markdown-it-hashtag':
        specifier: 0.2.0
        version: 0.2.0
      '@fedify/markdown-it-mention':
        specifier: ^0.1.1
        version: 0.1.1
      '@fedify/postgres':
        specifier: ^0.2.2
        version: 0.2.2(web-streams-polyfill@3.3.3)
      '@hexagon/base64':
        specifier: ^2.0.4
        version: 2.0.4
      '@hono/node-server':
        specifier: ^1.13.7
        version: 1.13.7(hono@4.6.14)
      '@hono/zod-validator':
        specifier: ^0.2.2
        version: 0.2.2(hono@4.6.14)(zod@3.24.1)
      '@js-temporal/polyfill':
        specifier: ^0.4.4
        version: 0.4.4
      '@logtape/logtape':
        specifier: ^0.8.1
        version: 0.8.1
      '@logtape/sentry':
        specifier: ^0.1.0
        version: 0.1.0
      '@sentry/core':
        specifier: ^8.47.0
        version: 8.47.0
      '@sentry/node':
        specifier: ^8.47.0
        version: 8.47.0
      '@supercharge/promise-pool':
        specifier: ^3.2.0
        version: 3.2.0
      argon2:
        specifier: ^0.41.1
        version: 0.41.1
      cheerio:
        specifier: ^1.0.0
        version: 1.0.0
      csv-writer-portable:
        specifier: ^1.7.6
        version: 1.7.6
      drizzle-kit:
        specifier: ^0.30.1
        version: 0.30.1
      drizzle-orm:
        specifier: ^0.38.3
        version: 0.38.3(@opentelemetry/api@1.9.0)(@types/pg@8.6.1)(bun-types@1.1.37)(postgres@3.4.5)
      es-toolkit:
        specifier: ^1.30.1
        version: 1.30.1
      fluent-ffmpeg:
        specifier: ^2.1.3
        version: 2.1.3
      flydrive:
        specifier: ^1.1.0
        version: 1.1.0(@aws-sdk/client-s3@3.713.0)(@aws-sdk/s3-request-presigner@3.713.0)
      hono:
        specifier: ^4.6.14
        version: 4.6.14
      iso-639-1:
        specifier: ^3.1.3
        version: 3.1.3
      markdown-it:
        specifier: ^14.1.0
        version: 14.1.0
      markdown-it-replace-link:
        specifier: ^1.2.2
        version: 1.2.2(@types/markdown-it@14.1.2)(markdown-it@14.1.0)
      mime:
        specifier: ^4.0.6
        version: 4.0.6
      neat-csv:
        specifier: ^7.0.0
        version: 7.0.0
      open-graph-scraper:
        specifier: ^6.8.3
        version: 6.8.3
      otpauth:
        specifier: ^9.3.6
        version: 9.3.6
      postgres:
        specifier: ^3.4.5
        version: 3.4.5
      qrcode:
        specifier: ^1.5.4
        version: 1.5.4
      semver:
        specifier: ^7.6.3
        version: 7.6.3
      sharp:
        specifier: ^0.33.5
        version: 0.33.5
      ssrfcheck:
        specifier: ^1.1.1
        version: 1.1.1
      tsx:
        specifier: ^4.19.2
        version: 4.19.2
      uuidv7-js:
        specifier: ^1.1.4
        version: 1.1.4
      x-forwarded-fetch:
        specifier: ^0.2.0
        version: 0.2.0
      xss:
        specifier: ^1.0.15
        version: 1.0.15
      zod:
        specifier: ^3.24.1
        version: 3.24.1
    devDependencies:
      '@biomejs/biome':
        specifier: ^1.9.4
        version: 1.9.4
      '@types/fluent-ffmpeg':
        specifier: ^2.1.27
        version: 2.1.27
      '@types/markdown-it':
        specifier: ^14.1.2
        version: 14.1.2
      '@types/qrcode':
        specifier: ^1.5.5
        version: 1.5.5
      '@types/semver':
        specifier: ^7.5.8
        version: 7.5.8
      typescript:
        specifier: ^5.7.2
        version: 5.7.2

packages:

  '@aws-crypto/crc32@5.2.0':
    resolution: {integrity: sha512-nLbCWqQNgUiwwtFsen1AdzAtvuLRsQS8rYgMuxCrdKf9kOssamGLuPwyTY9wyYblNr9+1XM8v6zoDTPPSIeANg==}
    engines: {node: '>=16.0.0'}

  '@aws-crypto/crc32c@5.2.0':
    resolution: {integrity: sha512-+iWb8qaHLYKrNvGRbiYRHSdKRWhto5XlZUEBwDjYNf+ly5SVYG6zEoYIdxvf5R3zyeP16w4PLBn3rH1xc74Rag==}

  '@aws-crypto/sha1-browser@5.2.0':
    resolution: {integrity: sha512-OH6lveCFfcDjX4dbAvCFSYUjJZjDr/3XJ3xHtjn3Oj5b9RjojQo8npoLeA/bNwkOkrSQ0wgrHzXk4tDRxGKJeg==}

  '@aws-crypto/sha256-browser@5.2.0':
    resolution: {integrity: sha512-AXfN/lGotSQwu6HNcEsIASo7kWXZ5HYWvfOmSNKDsEqC4OashTp8alTmaz+F7TC2L083SFv5RdB+qU3Vs1kZqw==}

  '@aws-crypto/sha256-js@5.2.0':
    resolution: {integrity: sha512-FFQQyu7edu4ufvIZ+OadFpHHOt+eSTBaYaki44c+akjg7qZg9oOQeLlk77F6tSYqjDAFClrHJk9tMf0HdVyOvA==}
    engines: {node: '>=16.0.0'}

  '@aws-crypto/supports-web-crypto@5.2.0':
    resolution: {integrity: sha512-iAvUotm021kM33eCdNfwIN//F77/IADDSs58i+MDaOqFrVjZo9bAal0NK7HurRuWLLpF1iLX7gbWrjHjeo+YFg==}

  '@aws-crypto/util@5.2.0':
    resolution: {integrity: sha512-4RkU9EsI6ZpBve5fseQlGNUWKMa1RLPQ1dnjnQoe07ldfIzcsGb5hC5W0Dm7u423KWzawlrpbjXBrXCEv9zazQ==}

  '@aws-sdk/client-cognito-identity@3.716.0':
    resolution: {integrity: sha512-tXMp76f1ZzrZtJwVPnLe28YINbNmwxv595Z6kpi9yc3nB/YUdeBUND8u1dgQd/sVNwZzmgcR6nyXnT+GQkeoUg==}
    engines: {node: '>=16.0.0'}

  '@aws-sdk/client-s3@3.713.0':
    resolution: {integrity: sha512-d5jw4gJwg65gWKOEJXxgAvRxD2uVE1OCy3oSRCGRy916/0VQFK4wPze+lBeTF8/562nv9atFIGYRSIjtUHuuJA==}
    engines: {node: '>=16.0.0'}

  '@aws-sdk/client-sso-oidc@3.713.0':
    resolution: {integrity: sha512-B7N1Nte4Kqn8oaqLR2qnegLZjAgylYDAYNmXDY2+f1QNLF2D3emmWu8kLvBPIxT3wj23Mt177CPcBvMMGF2+aQ==}
    engines: {node: '>=16.0.0'}
    peerDependencies:
      '@aws-sdk/client-sts': ^3.713.0

  '@aws-sdk/client-sso-oidc@3.716.0':
    resolution: {integrity: sha512-lA4IB9FzR2KjH7EVCo+mHGFKqdViVyeBQEIX9oVratL/l7P0bMS1fMwgfHOc3ACazqNxBxDES7x08ZCp32y6Lw==}
    engines: {node: '>=16.0.0'}
    peerDependencies:
      '@aws-sdk/client-sts': ^3.716.0

  '@aws-sdk/client-sso@3.713.0':
    resolution: {integrity: sha512-qrgL/BILiRdv3npkJ88XxTeVPE/HPZ2gW9peyhYWP4fXCdPjpWYnAebbWBN6TqofiSlpP7xuoX8Xc1czwr90sg==}
    engines: {node: '>=16.0.0'}

  '@aws-sdk/client-sso@3.716.0':
    resolution: {integrity: sha512-5Nb0jJXce2TclbjG7WVPufwhgV1TRydz1QnsuBtKU0AdViEpr787YrZhPpGnNIM1Dx+R1H/tmAHZnOoohS6D8g==}
    engines: {node: '>=16.0.0'}

  '@aws-sdk/client-sts@3.713.0':
    resolution: {integrity: sha512-sjXy6z5bS1uspOdA0B4xQVri0XxdM24MkK0XhLoFoWAWoMlrORAMy+zW3YyU/vlsLckNYs7B4+j0P0MK35d+AQ==}
    engines: {node: '>=16.0.0'}

  '@aws-sdk/client-sts@3.716.0':
    resolution: {integrity: sha512-i4SVNsrdXudp8T4bkm7Fi3YWlRnvXCSwvNDqf6nLqSJxqr4CN3VlBELueDyjBK7TAt453/qSif+eNx+bHmwo4Q==}
    engines: {node: '>=16.0.0'}

  '@aws-sdk/core@3.713.0':
    resolution: {integrity: sha512-7Xq7LY6Q3eITvlqR1bP3cJu3RvTt4eb+WilK85eezPemi9589o6MNL0lu4nL0i+OdgPWw4x9z9WArRwXhHTreg==}
    engines: {node: '>=16.0.0'}

  '@aws-sdk/core@3.716.0':
    resolution: {integrity: sha512-5DkUiTrbyzO8/W4g7UFEqRFpuhgizayHI/Zbh0wtFMcot8801nJV+MP/YMhdjimlvAr/OqYB08FbGsPyWppMTw==}
    engines: {node: '>=16.0.0'}

  '@aws-sdk/credential-provider-cognito-identity@3.716.0':
    resolution: {integrity: sha512-iHmyB3Z6KjAQcpWW01LRjqbOM2OFVfaiGH6tRylPvJN/GnlITLUnUZi/PBAFk1f+TZ94dQWN961c1L/LFCSg9Q==}
    engines: {node: '>=16.0.0'}

  '@aws-sdk/credential-provider-env@3.713.0':
    resolution: {integrity: sha512-B5+AbvN8qr5jmaiFdErtHlhdZtfMCP7JB1nwdi9LTsZLVP8BhFXnOYlIE7z6jq8GRkDBHybTxovKWzSfI0gg+w==}
    engines: {node: '>=16.0.0'}

  '@aws-sdk/credential-provider-env@3.716.0':
    resolution: {integrity: sha512-JI2KQUnn2arICwP9F3CnqP1W3nAbm4+meQg/yOhp9X0DMzQiHrHRd4HIrK2vyVgi2/6hGhONY5uLF26yRTA7nQ==}
    engines: {node: '>=16.0.0'}

  '@aws-sdk/credential-provider-http@3.713.0':
    resolution: {integrity: sha512-VarD43CV9Bn+yNCZZb17xMiSjX/FRdU3wN2Aw/jP6ZE3/d87J9L7fxRRFmt4FAgLg35MJbooDGT9heycwg/WWw==}
    engines: {node: '>=16.0.0'}

  '@aws-sdk/credential-provider-http@3.716.0':
    resolution: {integrity: sha512-CZ04pl2z7igQPysQyH2xKZHM3fLwkemxQbKOlje3TmiS1NwXvcKvERhp9PE/H23kOL7beTM19NMRog/Fka/rlw==}
    engines: {node: '>=16.0.0'}

  '@aws-sdk/credential-provider-ini@3.713.0':
    resolution: {integrity: sha512-6oQuPjYONMCWTWhq5yV61OziX2KeU+nhTsdk+Zh4RiuaTkRRNTLnMAVA/VoG1FG8cnQbZJDFezh58nzlBTWHdw==}
    engines: {node: '>=16.0.0'}
    peerDependencies:
      '@aws-sdk/client-sts': ^3.713.0

  '@aws-sdk/credential-provider-ini@3.716.0':
    resolution: {integrity: sha512-P37We2GtZvdROxiwP0zrpEL81/HuYK1qlYxp5VCj3uV+G4mG8UQN2gMIU/baYrpOQqa0h81RfyQGRFUjVaDVqw==}
    engines: {node: '>=16.0.0'}
    peerDependencies:
      '@aws-sdk/client-sts': ^3.716.0

  '@aws-sdk/credential-provider-node@3.713.0':
    resolution: {integrity: sha512-uIRHrhqcjcc+fUcid7Dey7mXRYfntPcA2xzebOnIK5hGBNwfQHpRG3RAlEB8K864psqW+j+XxvjoRHx9trL5Zg==}
    engines: {node: '>=16.0.0'}

  '@aws-sdk/credential-provider-node@3.716.0':
    resolution: {integrity: sha512-FGQPK2uKfS53dVvoskN/s/t6m0Po24BGd1PzJdzHBFCOjxbZLM6+8mDMXeyi2hCLVVQOUcuW41kOgmJ0+zMbww==}
    engines: {node: '>=16.0.0'}

  '@aws-sdk/credential-provider-process@3.713.0':
    resolution: {integrity: sha512-adVC8iz8uHmhVmZaYGj4Ab8rLz+hmnR6rOeMQ6wVbCAnWDb2qoahb+vLZ9sW9yMCVRqiDWeVK7lsa0MDRCM1sw==}
    engines: {node: '>=16.0.0'}

  '@aws-sdk/credential-provider-process@3.716.0':
    resolution: {integrity: sha512-0spcu2MWVVHSTHH3WE2E//ttUJPwXRM3BCp+WyI41xLzpNu1Fd8zjOrDpEo0SnGUzsSiRTIJWgkuu/tqv9NJ2A==}
    engines: {node: '>=16.0.0'}

  '@aws-sdk/credential-provider-sso@3.713.0':
    resolution: {integrity: sha512-67QzqZJ6i04ZJVRB4WTUfU3QWJgr9fmv9JdqiLl63GTfz2KGOMwmojbi4INJ9isq4rDVUycdHsgl1Mhe6eDXJg==}
    engines: {node: '>=16.0.0'}

  '@aws-sdk/credential-provider-sso@3.716.0':
    resolution: {integrity: sha512-J2IA3WuCpRGGoZm6VHZVFCnrxXP+41iUWb9Ct/1spljegTa1XjiaZ5Jf3+Ubj7WKiyvP9/dgz1L0bu2bYEjliw==}
    engines: {node: '>=16.0.0'}

  '@aws-sdk/credential-provider-web-identity@3.713.0':
    resolution: {integrity: sha512-hz2Ru+xKYQupxyYb8KCCmH6qhzn4MSkocFbnBxevlQMYbugi80oaQtpmkj2ovrKCY2ktD4ufhC/8UZJMFGjAqw==}
    engines: {node: '>=16.0.0'}
    peerDependencies:
      '@aws-sdk/client-sts': ^3.713.0

  '@aws-sdk/credential-provider-web-identity@3.716.0':
    resolution: {integrity: sha512-vzgpWKs2gGXZGdbMKRFrMW4PqEFWkGvwWH2T7ZwQv9m+8lQ7P4Dk2uimqu0f37HZAbpn8HFMqRh4CaySjU354A==}
    engines: {node: '>=16.0.0'}
    peerDependencies:
      '@aws-sdk/client-sts': ^3.716.0

  '@aws-sdk/credential-providers@3.716.0':
    resolution: {integrity: sha512-UsalnK1MMfbI8Chb7BFghUvXf+zdqqiZLpSJp9ytXe0/thoafsi2jo0pyFeU08uarU/YA3Usl15I4SdK5uQr1A==}
    engines: {node: '>=16.0.0'}

  '@aws-sdk/middleware-bucket-endpoint@3.713.0':
    resolution: {integrity: sha512-rfwwaf7lUpK+OrZ1G3ZdSRjYHWUeb/gxSDyNk5oIZP2ALmNssz3qJrzOLq1JQrxAhH1tI02Pc3uCMy2I+Le3xA==}
    engines: {node: '>=16.0.0'}

  '@aws-sdk/middleware-expect-continue@3.713.0':
    resolution: {integrity: sha512-/qSB24agnCTZKKNLWyG91KmWD49vVsbG9iTfz/0kx5Yvztu5kaaNAmnLl35uLkbwAdwFBsmR6tC0IwsD58m8PA==}
    engines: {node: '>=16.0.0'}

  '@aws-sdk/middleware-flexible-checksums@3.713.0':
    resolution: {integrity: sha512-JvSjNyAaEzP4s+RgM7H6OrqPvqqAfccC13JVxYfj77DynkTFY1DYsALUtrdY7/KSgTI8w/1TObvR25V+jcKdnw==}
    engines: {node: '>=16.0.0'}

  '@aws-sdk/middleware-host-header@3.713.0':
    resolution: {integrity: sha512-T1cRV9hs9WKwb2porR4QmW76ScCHqbdsrAAH+/2fR8IVRpFRU0BMnwrpSrRr7ujj6gqWQRQ97JLL+GpqpY3/ag==}
    engines: {node: '>=16.0.0'}

  '@aws-sdk/middleware-host-header@3.714.0':
    resolution: {integrity: sha512-6l68kjNrh5QC8FGX3I3geBDavWN5Tg1RLHJ2HLA8ByGBtJyCwnz3hEkKfaxn0bBx0hF9DzbfjEOUF6cDqy2Kjg==}
    engines: {node: '>=16.0.0'}

  '@aws-sdk/middleware-location-constraint@3.713.0':
    resolution: {integrity: sha512-73nlnyJotDMLM35rGc2PDRWpCcyQf7mkdfl8wTyuJ85TNY88J3A6sN+/8OT/BPun5SZ/Y114dZxGz8eMhx9vmg==}
    engines: {node: '>=16.0.0'}

  '@aws-sdk/middleware-logger@3.713.0':
    resolution: {integrity: sha512-mpTK7ost3lQt08YhTsf+C4uEAwg3Xu1LKxexlIZGXucCB6AqBKpP7e86XzpFFAtuRgEfTJVbW+Gqna8LM+yXoA==}
    engines: {node: '>=16.0.0'}

  '@aws-sdk/middleware-logger@3.714.0':
    resolution: {integrity: sha512-RkqHlMvQWUaRklU1bMfUuBvdWwxgUtEqpADaHXlGVj3vtEY2UgBjy+57CveC4MByqKIunNvVHBBbjrGVtwY7Lg==}
    engines: {node: '>=16.0.0'}

  '@aws-sdk/middleware-recursion-detection@3.713.0':
    resolution: {integrity: sha512-6vgQw92yvKR8MNsSXJE4seZhMSPVuyuBLuX81DWPr1pak/RpuUzn96CSYCTAYoCtf5vJgNseIcPfKQLkRYmBzg==}
    engines: {node: '>=16.0.0'}

  '@aws-sdk/middleware-recursion-detection@3.714.0':
    resolution: {integrity: sha512-AVU5ixnh93nqtsfgNc284oXsXaadyHGPHpql/jwgaaqQfEXjS/1/j3j9E/vpacfTTz2Vzo7hAOjnvrOXSEVDaA==}
    engines: {node: '>=16.0.0'}

  '@aws-sdk/middleware-sdk-s3@3.713.0':
    resolution: {integrity: sha512-iiPo4xNJRXyTvABQbQGnP+tcVRWlQvDpc1K8pLt5t/GfiKc5QOwEehoglGN9yAPbVyHgkZLLntWq/QO8XU2hkw==}
    engines: {node: '>=16.0.0'}

  '@aws-sdk/middleware-ssec@3.713.0':
    resolution: {integrity: sha512-aSUvd0OvXwFV1xnipSgZsVt5Tqlc62AE+2maTkpibUMOwLq2cHQ0RCoC8r7QTdSiq34nqi9epr4O1+Ev45zHmQ==}
    engines: {node: '>=16.0.0'}

  '@aws-sdk/middleware-user-agent@3.713.0':
    resolution: {integrity: sha512-MYg2N9EUXQ4Kf0+rk7qCHPLbxRPAeWrxJXp8xDxSBiDPf0hcbCtT+cXXB6qWVrnp+OuacoUDrur3h604sp47Aw==}
    engines: {node: '>=16.0.0'}

  '@aws-sdk/middleware-user-agent@3.716.0':
    resolution: {integrity: sha512-FpAtT6nNKrYdkDZndutEraiRMf+TgDzAGvniqRtZ/YTPA+gIsWrsn+TwMKINR81lFC3nQfb9deS5CFtxd021Ew==}
    engines: {node: '>=16.0.0'}

  '@aws-sdk/region-config-resolver@3.713.0':
    resolution: {integrity: sha512-SsIxxUFgYSHXchkyal+Vg+tZUFyBR0NPy/3GEYZ8geJqVfgb/4SHCIfkLMcU0qPUKlRfkJF7FPdgO24sfLiopA==}
    engines: {node: '>=16.0.0'}

  '@aws-sdk/region-config-resolver@3.714.0':
    resolution: {integrity: sha512-HJzsQxgMOAzZrbf/YIqEx30or4tZK1oNAk6Wm6xecUQx+23JXIaePRu1YFUOLBBERQ4QBPpISFurZWBMZ5ibAw==}
    engines: {node: '>=16.0.0'}

  '@aws-sdk/s3-request-presigner@3.713.0':
    resolution: {integrity: sha512-I1UN2s4LbMOYXrSQIzcnIjG4HgnkAK4DxefI5ti8zpLroIoBWhZIXojnVcbE7hdkLpiAsKuWZNUE01sycO5gQA==}
    engines: {node: '>=16.0.0'}

  '@aws-sdk/signature-v4-multi-region@3.713.0':
    resolution: {integrity: sha512-iUpvo1cNJquLnQdnmrgwg8VQCSsR/Y6ihmPHOI2bXP+y+VrZZtwweT8hcZvTFu5mcx5eMWFNkXnvmZDDsHppfw==}
    engines: {node: '>=16.0.0'}

  '@aws-sdk/token-providers@3.713.0':
    resolution: {integrity: sha512-KNL+XaU0yR6qFDtceHe/ycEz0kHyDWNd2pbL3clFWzeVQXYs8+dYDEXA17MJPVyg7oh4wRdu0ymwQsBMl2wYAA==}
    engines: {node: '>=16.0.0'}
    peerDependencies:
      '@aws-sdk/client-sso-oidc': ^3.713.0

  '@aws-sdk/token-providers@3.714.0':
    resolution: {integrity: sha512-vKN064aLE3kl+Zl16Ony3jltHnMddMBT7JRkP1L+lLywhA0PcAKxpdvComul/sTBWnbnwLnaS5NsDUhcWySH8A==}
    engines: {node: '>=16.0.0'}
    peerDependencies:
      '@aws-sdk/client-sso-oidc': ^3.714.0

  '@aws-sdk/types@3.713.0':
    resolution: {integrity: sha512-AMSYVKi1MxrJqGGbjcFC7/4g8E+ZHGfg/eW0+GXQJmsVjMjccHtU+s1dYloX4KEDgrY42QPep+dpSVRR4W7U1Q==}
    engines: {node: '>=16.0.0'}

  '@aws-sdk/types@3.714.0':
    resolution: {integrity: sha512-ZjpP2gYbSFlxxaUDa1Il5AVvfggvUPbjzzB/l3q0gIE5Thd6xKW+yzEpt2mLZ5s5UaYSABZbF94g8NUOF4CVGA==}
    engines: {node: '>=16.0.0'}

  '@aws-sdk/util-arn-parser@3.693.0':
    resolution: {integrity: sha512-WC8x6ca+NRrtpAH64rWu+ryDZI3HuLwlEr8EU6/dbC/pt+r/zC0PBoC15VEygUaBA+isppCikQpGyEDu0Yj7gQ==}
    engines: {node: '>=16.0.0'}

  '@aws-sdk/util-endpoints@3.713.0':
    resolution: {integrity: sha512-fbHDhiPTqfmkWzxZgWy+GFpdfiWJa1kNLWJCF4+yaF7iOZz0eyHoBX3iaTf20V2SUU8D2td/qkwTF+cpSZTZVw==}
    engines: {node: '>=16.0.0'}

  '@aws-sdk/util-endpoints@3.714.0':
    resolution: {integrity: sha512-Xv+Z2lhe7w7ZZRsgBwBMZgGTVmS+dkkj2S13uNHAx9lhB5ovM8PhK5G/j28xYf6vIibeuHkRAbb7/ozdZIGR+A==}
    engines: {node: '>=16.0.0'}

  '@aws-sdk/util-format-url@3.713.0':
    resolution: {integrity: sha512-3hWGhj3W0Aka2R7odNpbtbA+QhlRf5yc0rDbxqNN7RjSr5nO90ZuYzxlshQX6oJ7Sg4139FkoCMSf8DmcHjWBg==}
    engines: {node: '>=16.0.0'}

  '@aws-sdk/util-locate-window@3.693.0':
    resolution: {integrity: sha512-ttrag6haJLWABhLqtg1Uf+4LgHWIMOVSYL+VYZmAp2v4PUGOwWmWQH0Zk8RM7YuQcLfH/EoR72/Yxz6A4FKcuw==}
    engines: {node: '>=16.0.0'}

  '@aws-sdk/util-locate-window@3.723.0':
    resolution: {integrity: sha512-Yf2CS10BqK688DRsrKI/EO6B8ff5J86NXe4C+VCysK7UOgN0l1zOTeTukZ3H8Q9tYYX3oaF1961o8vRkFm7Nmw==}
    engines: {node: '>=18.0.0'}

  '@aws-sdk/util-user-agent-browser@3.713.0':
    resolution: {integrity: sha512-ioLAF8aIlcVhdizFVNuogMK5u3Js04rpGFvsbZANa1SJ9pK2UsKznnzinJT4e4ongy55g6LSZkWlF79VjG/Yfw==}

  '@aws-sdk/util-user-agent-browser@3.714.0':
    resolution: {integrity: sha512-OdJJ03cP9/MgIVToPJPCPUImbpZzTcwdIgbXC0tUQPJhbD7b7cB4LdnkhNHko+MptpOrCq4CPY/33EpOjRdofw==}

  '@aws-sdk/util-user-agent-node@3.713.0':
    resolution: {integrity: sha512-dIunWBB7zRLvLVzNoBjap8YWrOhkwdFEjDWx9NleD+8ufpCFq5gEm8PJ0JP6stUgG5acTmafdzH7NgMyaeEexA==}
    engines: {node: '>=16.0.0'}
    peerDependencies:
      aws-crt: '>=1.0.0'
    peerDependenciesMeta:
      aws-crt:
        optional: true

  '@aws-sdk/util-user-agent-node@3.716.0':
    resolution: {integrity: sha512-3PqaXmQbxrtHKAsPCdp7kn5FrQktj8j3YyuNsqFZ8rWZeEQ88GWlsvE61PTsr2peYCKzpFqYVddef2x1axHU0w==}
    engines: {node: '>=16.0.0'}
    peerDependencies:
      aws-crt: '>=1.0.0'
    peerDependenciesMeta:
      aws-crt:
        optional: true

  '@aws-sdk/xml-builder@3.709.0':
    resolution: {integrity: sha512-2GPCwlNxeHspoK/Mc8nbk9cBOkSpp3j2SJUQmFnyQK6V/pR6II2oPRyZkMomug1Rc10hqlBHByMecq4zhV2uUw==}
    engines: {node: '>=16.0.0'}

  '@biomejs/biome@1.9.4':
    resolution: {integrity: sha512-1rkd7G70+o9KkTn5KLmDYXihGoTaIGO9PIIN2ZB7UJxFrWw04CZHPYiMRjYsaDvVV7hP1dYNRLxSANLaBFGpog==}
    engines: {node: '>=14.21.3'}
    hasBin: true

  '@biomejs/cli-darwin-arm64@1.9.4':
    resolution: {integrity: sha512-bFBsPWrNvkdKrNCYeAp+xo2HecOGPAy9WyNyB/jKnnedgzl4W4Hb9ZMzYNbf8dMCGmUdSavlYHiR01QaYR58cw==}
    engines: {node: '>=14.21.3'}
    cpu: [arm64]
    os: [darwin]

  '@biomejs/cli-darwin-x64@1.9.4':
    resolution: {integrity: sha512-ngYBh/+bEedqkSevPVhLP4QfVPCpb+4BBe2p7Xs32dBgs7rh9nY2AIYUL6BgLw1JVXV8GlpKmb/hNiuIxfPfZg==}
    engines: {node: '>=14.21.3'}
    cpu: [x64]
    os: [darwin]

  '@biomejs/cli-linux-arm64-musl@1.9.4':
    resolution: {integrity: sha512-v665Ct9WCRjGa8+kTr0CzApU0+XXtRgwmzIf1SeKSGAv+2scAlW6JR5PMFo6FzqqZ64Po79cKODKf3/AAmECqA==}
    engines: {node: '>=14.21.3'}
    cpu: [arm64]
    os: [linux]

  '@biomejs/cli-linux-arm64@1.9.4':
    resolution: {integrity: sha512-fJIW0+LYujdjUgJJuwesP4EjIBl/N/TcOX3IvIHJQNsAqvV2CHIogsmA94BPG6jZATS4Hi+xv4SkBBQSt1N4/g==}
    engines: {node: '>=14.21.3'}
    cpu: [arm64]
    os: [linux]

  '@biomejs/cli-linux-x64-musl@1.9.4':
    resolution: {integrity: sha512-gEhi/jSBhZ2m6wjV530Yy8+fNqG8PAinM3oV7CyO+6c3CEh16Eizm21uHVsyVBEB6RIM8JHIl6AGYCv6Q6Q9Tg==}
    engines: {node: '>=14.21.3'}
    cpu: [x64]
    os: [linux]

  '@biomejs/cli-linux-x64@1.9.4':
    resolution: {integrity: sha512-lRCJv/Vi3Vlwmbd6K+oQ0KhLHMAysN8lXoCI7XeHlxaajk06u7G+UsFSO01NAs5iYuWKmVZjmiOzJ0OJmGsMwg==}
    engines: {node: '>=14.21.3'}
    cpu: [x64]
    os: [linux]

  '@biomejs/cli-win32-arm64@1.9.4':
    resolution: {integrity: sha512-tlbhLk+WXZmgwoIKwHIHEBZUwxml7bRJgk0X2sPyNR3S93cdRq6XulAZRQJ17FYGGzWne0fgrXBKpl7l4M87Hg==}
    engines: {node: '>=14.21.3'}
    cpu: [arm64]
    os: [win32]

  '@biomejs/cli-win32-x64@1.9.4':
    resolution: {integrity: sha512-8Y5wMhVIPaWe6jw2H+KlEm4wP/f7EW3810ZLmDlrEEy5KvBsb9ECEfu/kMWD484ijfQ8+nIi0giMgu9g1UAuuA==}
    engines: {node: '>=14.21.3'}
    cpu: [x64]
    os: [win32]

  '@deno/shim-crypto@0.3.1':
    resolution: {integrity: sha512-ed4pNnfur6UbASEgF34gVxR9p7Mc3qF+Ygbmjiil8ws5IhNFhPDFy5vE5hQAUA9JmVsSxXPcVLM5Rf8LOZqQ5Q==}

  '@deno/shim-deno-test@0.5.0':
    resolution: {integrity: sha512-4nMhecpGlPi0cSzT67L+Tm+GOJqvuk8gqHBziqcUQOarnuIax1z96/gJHCSIz2Z0zhxE6Rzwb3IZXPtFh51j+w==}

  '@deno/shim-deno@0.18.2':
    resolution: {integrity: sha512-oQ0CVmOio63wlhwQF75zA4ioolPvOwAoK0yuzcS5bDC1JUvH3y1GS8xPh8EOpcoDQRU4FTG8OQfxhpR+c6DrzA==}

  '@digitalbazaar/http-client@3.4.1':
    resolution: {integrity: sha512-Ahk1N+s7urkgj7WvvUND5f8GiWEPfUw0D41hdElaqLgu8wZScI8gdI0q+qWw5N1d35x7GCRH2uk9mi+Uzo9M3g==}
    engines: {node: '>=14.0'}

  '@drizzle-team/brocli@0.10.2':
    resolution: {integrity: sha512-z33Il7l5dKjUgGULTqBsQBQwckHh5AbIuxhdsIxDDiZAzBOrZO6q9ogcWC65kU382AfynTfgNumVcNIjuIua6w==}

  '@emnapi/runtime@1.3.1':
    resolution: {integrity: sha512-kEBmG8KyqtxJZv+ygbEim+KCGtIq1fC22Ms3S4ziXmYKm8uyoLX0MHONVKwp+9opg390VaKRNt4a7A9NwmpNhw==}

  '@esbuild-kit/core-utils@3.3.2':
    resolution: {integrity: sha512-sPRAnw9CdSsRmEtnsl2WXWdyquogVpB3yZ3dgwJfe8zrOzTsV7cJvmwrKVa+0ma5BoiGJ+BoqkMvawbayKUsqQ==}
    deprecated: 'Merged into tsx: https://tsx.is'

  '@esbuild-kit/esm-loader@2.6.5':
    resolution: {integrity: sha512-FxEMIkJKnodyA1OaCUoEvbYRkoZlLZ4d/eXFu9Fh8CbBBgP5EmZxrfTRyN0qpXZ4vOvqnE5YdRdcrmUUXuU+dA==}
    deprecated: 'Merged into tsx: https://tsx.is'

  '@esbuild/aix-ppc64@0.19.12':
    resolution: {integrity: sha512-bmoCYyWdEL3wDQIVbcyzRyeKLgk2WtWLTWz1ZIAZF/EGbNOwSA6ew3PftJ1PqMiOOGu0OyFMzG53L0zqIpPeNA==}
    engines: {node: '>=12'}
    cpu: [ppc64]
    os: [aix]

  '@esbuild/aix-ppc64@0.23.1':
    resolution: {integrity: sha512-6VhYk1diRqrhBAqpJEdjASR/+WVRtfjpqKuNw11cLiaWpAT/Uu+nokB+UJnevzy/P9C/ty6AOe0dwueMrGh/iQ==}
    engines: {node: '>=18'}
    cpu: [ppc64]
    os: [aix]

  '@esbuild/android-arm64@0.18.20':
    resolution: {integrity: sha512-Nz4rJcchGDtENV0eMKUNa6L12zz2zBDXuhj/Vjh18zGqB44Bi7MBMSXjgunJgjRhCmKOjnPuZp4Mb6OKqtMHLQ==}
    engines: {node: '>=12'}
    cpu: [arm64]
    os: [android]

  '@esbuild/android-arm64@0.19.12':
    resolution: {integrity: sha512-P0UVNGIienjZv3f5zq0DP3Nt2IE/3plFzuaS96vihvD0Hd6H/q4WXUGpCxD/E8YrSXfNyRPbpTq+T8ZQioSuPA==}
    engines: {node: '>=12'}
    cpu: [arm64]
    os: [android]

  '@esbuild/android-arm64@0.23.1':
    resolution: {integrity: sha512-xw50ipykXcLstLeWH7WRdQuysJqejuAGPd30vd1i5zSyKK3WE+ijzHmLKxdiCMtH1pHz78rOg0BKSYOSB/2Khw==}
    engines: {node: '>=18'}
    cpu: [arm64]
    os: [android]

  '@esbuild/android-arm@0.18.20':
    resolution: {integrity: sha512-fyi7TDI/ijKKNZTUJAQqiG5T7YjJXgnzkURqmGj13C6dCqckZBLdl4h7bkhHt/t0WP+zO9/zwroDvANaOqO5Sw==}
    engines: {node: '>=12'}
    cpu: [arm]
    os: [android]

  '@esbuild/android-arm@0.19.12':
    resolution: {integrity: sha512-qg/Lj1mu3CdQlDEEiWrlC4eaPZ1KztwGJ9B6J+/6G+/4ewxJg7gqj8eVYWvao1bXrqGiW2rsBZFSX3q2lcW05w==}
    engines: {node: '>=12'}
    cpu: [arm]
    os: [android]

  '@esbuild/android-arm@0.23.1':
    resolution: {integrity: sha512-uz6/tEy2IFm9RYOyvKl88zdzZfwEfKZmnX9Cj1BHjeSGNuGLuMD1kR8y5bteYmwqKm1tj8m4cb/aKEorr6fHWQ==}
    engines: {node: '>=18'}
    cpu: [arm]
    os: [android]

  '@esbuild/android-x64@0.18.20':
    resolution: {integrity: sha512-8GDdlePJA8D6zlZYJV/jnrRAi6rOiNaCC/JclcXpB+KIuvfBN4owLtgzY2bsxnx666XjJx2kDPUmnTtR8qKQUg==}
    engines: {node: '>=12'}
    cpu: [x64]
    os: [android]

  '@esbuild/android-x64@0.19.12':
    resolution: {integrity: sha512-3k7ZoUW6Q6YqhdhIaq/WZ7HwBpnFBlW905Fa4s4qWJyiNOgT1dOqDiVAQFwBH7gBRZr17gLrlFCRzF6jFh7Kew==}
    engines: {node: '>=12'}
    cpu: [x64]
    os: [android]

  '@esbuild/android-x64@0.23.1':
    resolution: {integrity: sha512-nlN9B69St9BwUoB+jkyU090bru8L0NA3yFvAd7k8dNsVH8bi9a8cUAUSEcEEgTp2z3dbEDGJGfP6VUnkQnlReg==}
    engines: {node: '>=18'}
    cpu: [x64]
    os: [android]

  '@esbuild/darwin-arm64@0.18.20':
    resolution: {integrity: sha512-bxRHW5kHU38zS2lPTPOyuyTm+S+eobPUnTNkdJEfAddYgEcll4xkT8DB9d2008DtTbl7uJag2HuE5NZAZgnNEA==}
    engines: {node: '>=12'}
    cpu: [arm64]
    os: [darwin]

  '@esbuild/darwin-arm64@0.19.12':
    resolution: {integrity: sha512-B6IeSgZgtEzGC42jsI+YYu9Z3HKRxp8ZT3cqhvliEHovq8HSX2YX8lNocDn79gCKJXOSaEot9MVYky7AKjCs8g==}
    engines: {node: '>=12'}
    cpu: [arm64]
    os: [darwin]

  '@esbuild/darwin-arm64@0.23.1':
    resolution: {integrity: sha512-YsS2e3Wtgnw7Wq53XXBLcV6JhRsEq8hkfg91ESVadIrzr9wO6jJDMZnCQbHm1Guc5t/CdDiFSSfWP58FNuvT3Q==}
    engines: {node: '>=18'}
    cpu: [arm64]
    os: [darwin]

  '@esbuild/darwin-x64@0.18.20':
    resolution: {integrity: sha512-pc5gxlMDxzm513qPGbCbDukOdsGtKhfxD1zJKXjCCcU7ju50O7MeAZ8c4krSJcOIJGFR+qx21yMMVYwiQvyTyQ==}
    engines: {node: '>=12'}
    cpu: [x64]
    os: [darwin]

  '@esbuild/darwin-x64@0.19.12':
    resolution: {integrity: sha512-hKoVkKzFiToTgn+41qGhsUJXFlIjxI/jSYeZf3ugemDYZldIXIxhvwN6erJGlX4t5h417iFuheZ7l+YVn05N3A==}
    engines: {node: '>=12'}
    cpu: [x64]
    os: [darwin]

  '@esbuild/darwin-x64@0.23.1':
    resolution: {integrity: sha512-aClqdgTDVPSEGgoCS8QDG37Gu8yc9lTHNAQlsztQ6ENetKEO//b8y31MMu2ZaPbn4kVsIABzVLXYLhCGekGDqw==}
    engines: {node: '>=18'}
    cpu: [x64]
    os: [darwin]

  '@esbuild/freebsd-arm64@0.18.20':
    resolution: {integrity: sha512-yqDQHy4QHevpMAaxhhIwYPMv1NECwOvIpGCZkECn8w2WFHXjEwrBn3CeNIYsibZ/iZEUemj++M26W3cNR5h+Tw==}
    engines: {node: '>=12'}
    cpu: [arm64]
    os: [freebsd]

  '@esbuild/freebsd-arm64@0.19.12':
    resolution: {integrity: sha512-4aRvFIXmwAcDBw9AueDQ2YnGmz5L6obe5kmPT8Vd+/+x/JMVKCgdcRwH6APrbpNXsPz+K653Qg8HB/oXvXVukA==}
    engines: {node: '>=12'}
    cpu: [arm64]
    os: [freebsd]

  '@esbuild/freebsd-arm64@0.23.1':
    resolution: {integrity: sha512-h1k6yS8/pN/NHlMl5+v4XPfikhJulk4G+tKGFIOwURBSFzE8bixw1ebjluLOjfwtLqY0kewfjLSrO6tN2MgIhA==}
    engines: {node: '>=18'}
    cpu: [arm64]
    os: [freebsd]

  '@esbuild/freebsd-x64@0.18.20':
    resolution: {integrity: sha512-tgWRPPuQsd3RmBZwarGVHZQvtzfEBOreNuxEMKFcd5DaDn2PbBxfwLcj4+aenoh7ctXcbXmOQIn8HI6mCSw5MQ==}
    engines: {node: '>=12'}
    cpu: [x64]
    os: [freebsd]

  '@esbuild/freebsd-x64@0.19.12':
    resolution: {integrity: sha512-EYoXZ4d8xtBoVN7CEwWY2IN4ho76xjYXqSXMNccFSx2lgqOG/1TBPW0yPx1bJZk94qu3tX0fycJeeQsKovA8gg==}
    engines: {node: '>=12'}
    cpu: [x64]
    os: [freebsd]

  '@esbuild/freebsd-x64@0.23.1':
    resolution: {integrity: sha512-lK1eJeyk1ZX8UklqFd/3A60UuZ/6UVfGT2LuGo3Wp4/z7eRTRYY+0xOu2kpClP+vMTi9wKOfXi2vjUpO1Ro76g==}
    engines: {node: '>=18'}
    cpu: [x64]
    os: [freebsd]

  '@esbuild/linux-arm64@0.18.20':
    resolution: {integrity: sha512-2YbscF+UL7SQAVIpnWvYwM+3LskyDmPhe31pE7/aoTMFKKzIc9lLbyGUpmmb8a8AixOL61sQ/mFh3jEjHYFvdA==}
    engines: {node: '>=12'}
    cpu: [arm64]
    os: [linux]

  '@esbuild/linux-arm64@0.19.12':
    resolution: {integrity: sha512-EoTjyYyLuVPfdPLsGVVVC8a0p1BFFvtpQDB/YLEhaXyf/5bczaGeN15QkR+O4S5LeJ92Tqotve7i1jn35qwvdA==}
    engines: {node: '>=12'}
    cpu: [arm64]
    os: [linux]

  '@esbuild/linux-arm64@0.23.1':
    resolution: {integrity: sha512-/93bf2yxencYDnItMYV/v116zff6UyTjo4EtEQjUBeGiVpMmffDNUyD9UN2zV+V3LRV3/on4xdZ26NKzn6754g==}
    engines: {node: '>=18'}
    cpu: [arm64]
    os: [linux]

  '@esbuild/linux-arm@0.18.20':
    resolution: {integrity: sha512-/5bHkMWnq1EgKr1V+Ybz3s1hWXok7mDFUMQ4cG10AfW3wL02PSZi5kFpYKrptDsgb2WAJIvRcDm+qIvXf/apvg==}
    engines: {node: '>=12'}
    cpu: [arm]
    os: [linux]

  '@esbuild/linux-arm@0.19.12':
    resolution: {integrity: sha512-J5jPms//KhSNv+LO1S1TX1UWp1ucM6N6XuL6ITdKWElCu8wXP72l9MM0zDTzzeikVyqFE6U8YAV9/tFyj0ti+w==}
    engines: {node: '>=12'}
    cpu: [arm]
    os: [linux]

  '@esbuild/linux-arm@0.23.1':
    resolution: {integrity: sha512-CXXkzgn+dXAPs3WBwE+Kvnrf4WECwBdfjfeYHpMeVxWE0EceB6vhWGShs6wi0IYEqMSIzdOF1XjQ/Mkm5d7ZdQ==}
    engines: {node: '>=18'}
    cpu: [arm]
    os: [linux]

  '@esbuild/linux-ia32@0.18.20':
    resolution: {integrity: sha512-P4etWwq6IsReT0E1KHU40bOnzMHoH73aXp96Fs8TIT6z9Hu8G6+0SHSw9i2isWrD2nbx2qo5yUqACgdfVGx7TA==}
    engines: {node: '>=12'}
    cpu: [ia32]
    os: [linux]

  '@esbuild/linux-ia32@0.19.12':
    resolution: {integrity: sha512-Thsa42rrP1+UIGaWz47uydHSBOgTUnwBwNq59khgIwktK6x60Hivfbux9iNR0eHCHzOLjLMLfUMLCypBkZXMHA==}
    engines: {node: '>=12'}
    cpu: [ia32]
    os: [linux]

  '@esbuild/linux-ia32@0.23.1':
    resolution: {integrity: sha512-VTN4EuOHwXEkXzX5nTvVY4s7E/Krz7COC8xkftbbKRYAl96vPiUssGkeMELQMOnLOJ8k3BY1+ZY52tttZnHcXQ==}
    engines: {node: '>=18'}
    cpu: [ia32]
    os: [linux]

  '@esbuild/linux-loong64@0.18.20':
    resolution: {integrity: sha512-nXW8nqBTrOpDLPgPY9uV+/1DjxoQ7DoB2N8eocyq8I9XuqJ7BiAMDMf9n1xZM9TgW0J8zrquIb/A7s3BJv7rjg==}
    engines: {node: '>=12'}
    cpu: [loong64]
    os: [linux]

  '@esbuild/linux-loong64@0.19.12':
    resolution: {integrity: sha512-LiXdXA0s3IqRRjm6rV6XaWATScKAXjI4R4LoDlvO7+yQqFdlr1Bax62sRwkVvRIrwXxvtYEHHI4dm50jAXkuAA==}
    engines: {node: '>=12'}
    cpu: [loong64]
    os: [linux]

  '@esbuild/linux-loong64@0.23.1':
    resolution: {integrity: sha512-Vx09LzEoBa5zDnieH8LSMRToj7ir/Jeq0Gu6qJ/1GcBq9GkfoEAoXvLiW1U9J1qE/Y/Oyaq33w5p2ZWrNNHNEw==}
    engines: {node: '>=18'}
    cpu: [loong64]
    os: [linux]

  '@esbuild/linux-mips64el@0.18.20':
    resolution: {integrity: sha512-d5NeaXZcHp8PzYy5VnXV3VSd2D328Zb+9dEq5HE6bw6+N86JVPExrA6O68OPwobntbNJ0pzCpUFZTo3w0GyetQ==}
    engines: {node: '>=12'}
    cpu: [mips64el]
    os: [linux]

  '@esbuild/linux-mips64el@0.19.12':
    resolution: {integrity: sha512-fEnAuj5VGTanfJ07ff0gOA6IPsvrVHLVb6Lyd1g2/ed67oU1eFzL0r9WL7ZzscD+/N6i3dWumGE1Un4f7Amf+w==}
    engines: {node: '>=12'}
    cpu: [mips64el]
    os: [linux]

  '@esbuild/linux-mips64el@0.23.1':
    resolution: {integrity: sha512-nrFzzMQ7W4WRLNUOU5dlWAqa6yVeI0P78WKGUo7lg2HShq/yx+UYkeNSE0SSfSure0SqgnsxPvmAUu/vu0E+3Q==}
    engines: {node: '>=18'}
    cpu: [mips64el]
    os: [linux]

  '@esbuild/linux-ppc64@0.18.20':
    resolution: {integrity: sha512-WHPyeScRNcmANnLQkq6AfyXRFr5D6N2sKgkFo2FqguP44Nw2eyDlbTdZwd9GYk98DZG9QItIiTlFLHJHjxP3FA==}
    engines: {node: '>=12'}
    cpu: [ppc64]
    os: [linux]

  '@esbuild/linux-ppc64@0.19.12':
    resolution: {integrity: sha512-nYJA2/QPimDQOh1rKWedNOe3Gfc8PabU7HT3iXWtNUbRzXS9+vgB0Fjaqr//XNbd82mCxHzik2qotuI89cfixg==}
    engines: {node: '>=12'}
    cpu: [ppc64]
    os: [linux]

  '@esbuild/linux-ppc64@0.23.1':
    resolution: {integrity: sha512-dKN8fgVqd0vUIjxuJI6P/9SSSe/mB9rvA98CSH2sJnlZ/OCZWO1DJvxj8jvKTfYUdGfcq2dDxoKaC6bHuTlgcw==}
    engines: {node: '>=18'}
    cpu: [ppc64]
    os: [linux]

  '@esbuild/linux-riscv64@0.18.20':
    resolution: {integrity: sha512-WSxo6h5ecI5XH34KC7w5veNnKkju3zBRLEQNY7mv5mtBmrP/MjNBCAlsM2u5hDBlS3NGcTQpoBvRzqBcRtpq1A==}
    engines: {node: '>=12'}
    cpu: [riscv64]
    os: [linux]

  '@esbuild/linux-riscv64@0.19.12':
    resolution: {integrity: sha512-2MueBrlPQCw5dVJJpQdUYgeqIzDQgw3QtiAHUC4RBz9FXPrskyyU3VI1hw7C0BSKB9OduwSJ79FTCqtGMWqJHg==}
    engines: {node: '>=12'}
    cpu: [riscv64]
    os: [linux]

  '@esbuild/linux-riscv64@0.23.1':
    resolution: {integrity: sha512-5AV4Pzp80fhHL83JM6LoA6pTQVWgB1HovMBsLQ9OZWLDqVY8MVobBXNSmAJi//Csh6tcY7e7Lny2Hg1tElMjIA==}
    engines: {node: '>=18'}
    cpu: [riscv64]
    os: [linux]

  '@esbuild/linux-s390x@0.18.20':
    resolution: {integrity: sha512-+8231GMs3mAEth6Ja1iK0a1sQ3ohfcpzpRLH8uuc5/KVDFneH6jtAJLFGafpzpMRO6DzJ6AvXKze9LfFMrIHVQ==}
    engines: {node: '>=12'}
    cpu: [s390x]
    os: [linux]

  '@esbuild/linux-s390x@0.19.12':
    resolution: {integrity: sha512-+Pil1Nv3Umes4m3AZKqA2anfhJiVmNCYkPchwFJNEJN5QxmTs1uzyy4TvmDrCRNT2ApwSari7ZIgrPeUx4UZDg==}
    engines: {node: '>=12'}
    cpu: [s390x]
    os: [linux]

  '@esbuild/linux-s390x@0.23.1':
    resolution: {integrity: sha512-9ygs73tuFCe6f6m/Tb+9LtYxWR4c9yg7zjt2cYkjDbDpV/xVn+68cQxMXCjUpYwEkze2RcU/rMnfIXNRFmSoDw==}
    engines: {node: '>=18'}
    cpu: [s390x]
    os: [linux]

  '@esbuild/linux-x64@0.18.20':
    resolution: {integrity: sha512-UYqiqemphJcNsFEskc73jQ7B9jgwjWrSayxawS6UVFZGWrAAtkzjxSqnoclCXxWtfwLdzU+vTpcNYhpn43uP1w==}
    engines: {node: '>=12'}
    cpu: [x64]
    os: [linux]

  '@esbuild/linux-x64@0.19.12':
    resolution: {integrity: sha512-B71g1QpxfwBvNrfyJdVDexenDIt1CiDN1TIXLbhOw0KhJzE78KIFGX6OJ9MrtC0oOqMWf+0xop4qEU8JrJTwCg==}
    engines: {node: '>=12'}
    cpu: [x64]
    os: [linux]

  '@esbuild/linux-x64@0.23.1':
    resolution: {integrity: sha512-EV6+ovTsEXCPAp58g2dD68LxoP/wK5pRvgy0J/HxPGB009omFPv3Yet0HiaqvrIrgPTBuC6wCH1LTOY91EO5hQ==}
    engines: {node: '>=18'}
    cpu: [x64]
    os: [linux]

  '@esbuild/netbsd-x64@0.18.20':
    resolution: {integrity: sha512-iO1c++VP6xUBUmltHZoMtCUdPlnPGdBom6IrO4gyKPFFVBKioIImVooR5I83nTew5UOYrk3gIJhbZh8X44y06A==}
    engines: {node: '>=12'}
    cpu: [x64]
    os: [netbsd]

  '@esbuild/netbsd-x64@0.19.12':
    resolution: {integrity: sha512-3ltjQ7n1owJgFbuC61Oj++XhtzmymoCihNFgT84UAmJnxJfm4sYCiSLTXZtE00VWYpPMYc+ZQmB6xbSdVh0JWA==}
    engines: {node: '>=12'}
    cpu: [x64]
    os: [netbsd]

  '@esbuild/netbsd-x64@0.23.1':
    resolution: {integrity: sha512-aevEkCNu7KlPRpYLjwmdcuNz6bDFiE7Z8XC4CPqExjTvrHugh28QzUXVOZtiYghciKUacNktqxdpymplil1beA==}
    engines: {node: '>=18'}
    cpu: [x64]
    os: [netbsd]

  '@esbuild/openbsd-arm64@0.23.1':
    resolution: {integrity: sha512-3x37szhLexNA4bXhLrCC/LImN/YtWis6WXr1VESlfVtVeoFJBRINPJ3f0a/6LV8zpikqoUg4hyXw0sFBt5Cr+Q==}
    engines: {node: '>=18'}
    cpu: [arm64]
    os: [openbsd]

  '@esbuild/openbsd-x64@0.18.20':
    resolution: {integrity: sha512-e5e4YSsuQfX4cxcygw/UCPIEP6wbIL+se3sxPdCiMbFLBWu0eiZOJ7WoD+ptCLrmjZBK1Wk7I6D/I3NglUGOxg==}
    engines: {node: '>=12'}
    cpu: [x64]
    os: [openbsd]

  '@esbuild/openbsd-x64@0.19.12':
    resolution: {integrity: sha512-RbrfTB9SWsr0kWmb9srfF+L933uMDdu9BIzdA7os2t0TXhCRjrQyCeOt6wVxr79CKD4c+p+YhCj31HBkYcXebw==}
    engines: {node: '>=12'}
    cpu: [x64]
    os: [openbsd]

  '@esbuild/openbsd-x64@0.23.1':
    resolution: {integrity: sha512-aY2gMmKmPhxfU+0EdnN+XNtGbjfQgwZj43k8G3fyrDM/UdZww6xrWxmDkuz2eCZchqVeABjV5BpildOrUbBTqA==}
    engines: {node: '>=18'}
    cpu: [x64]
    os: [openbsd]

  '@esbuild/sunos-x64@0.18.20':
    resolution: {integrity: sha512-kDbFRFp0YpTQVVrqUd5FTYmWo45zGaXe0X8E1G/LKFC0v8x0vWrhOWSLITcCn63lmZIxfOMXtCfti/RxN/0wnQ==}
    engines: {node: '>=12'}
    cpu: [x64]
    os: [sunos]

  '@esbuild/sunos-x64@0.19.12':
    resolution: {integrity: sha512-HKjJwRrW8uWtCQnQOz9qcU3mUZhTUQvi56Q8DPTLLB+DawoiQdjsYq+j+D3s9I8VFtDr+F9CjgXKKC4ss89IeA==}
    engines: {node: '>=12'}
    cpu: [x64]
    os: [sunos]

  '@esbuild/sunos-x64@0.23.1':
    resolution: {integrity: sha512-RBRT2gqEl0IKQABT4XTj78tpk9v7ehp+mazn2HbUeZl1YMdaGAQqhapjGTCe7uw7y0frDi4gS0uHzhvpFuI1sA==}
    engines: {node: '>=18'}
    cpu: [x64]
    os: [sunos]

  '@esbuild/win32-arm64@0.18.20':
    resolution: {integrity: sha512-ddYFR6ItYgoaq4v4JmQQaAI5s7npztfV4Ag6NrhiaW0RrnOXqBkgwZLofVTlq1daVTQNhtI5oieTvkRPfZrePg==}
    engines: {node: '>=12'}
    cpu: [arm64]
    os: [win32]

  '@esbuild/win32-arm64@0.19.12':
    resolution: {integrity: sha512-URgtR1dJnmGvX864pn1B2YUYNzjmXkuJOIqG2HdU62MVS4EHpU2946OZoTMnRUHklGtJdJZ33QfzdjGACXhn1A==}
    engines: {node: '>=12'}
    cpu: [arm64]
    os: [win32]

  '@esbuild/win32-arm64@0.23.1':
    resolution: {integrity: sha512-4O+gPR5rEBe2FpKOVyiJ7wNDPA8nGzDuJ6gN4okSA1gEOYZ67N8JPk58tkWtdtPeLz7lBnY6I5L3jdsr3S+A6A==}
    engines: {node: '>=18'}
    cpu: [arm64]
    os: [win32]

  '@esbuild/win32-ia32@0.18.20':
    resolution: {integrity: sha512-Wv7QBi3ID/rROT08SABTS7eV4hX26sVduqDOTe1MvGMjNd3EjOz4b7zeexIR62GTIEKrfJXKL9LFxTYgkyeu7g==}
    engines: {node: '>=12'}
    cpu: [ia32]
    os: [win32]

  '@esbuild/win32-ia32@0.19.12':
    resolution: {integrity: sha512-+ZOE6pUkMOJfmxmBZElNOx72NKpIa/HFOMGzu8fqzQJ5kgf6aTGrcJaFsNiVMH4JKpMipyK+7k0n2UXN7a8YKQ==}
    engines: {node: '>=12'}
    cpu: [ia32]
    os: [win32]

  '@esbuild/win32-ia32@0.23.1':
    resolution: {integrity: sha512-BcaL0Vn6QwCwre3Y717nVHZbAa4UBEigzFm6VdsVdT/MbZ38xoj1X9HPkZhbmaBGUD1W8vxAfffbDe8bA6AKnQ==}
    engines: {node: '>=18'}
    cpu: [ia32]
    os: [win32]

  '@esbuild/win32-x64@0.18.20':
    resolution: {integrity: sha512-kTdfRcSiDfQca/y9QIkng02avJ+NCaQvrMejlsB3RRv5sE9rRoeBPISaZpKxHELzRxZyLvNts1P27W3wV+8geQ==}
    engines: {node: '>=12'}
    cpu: [x64]
    os: [win32]

  '@esbuild/win32-x64@0.19.12':
    resolution: {integrity: sha512-T1QyPSDCyMXaO3pzBkF96E8xMkiRYbUEZADd29SyPGabqxMViNoii+NcK7eWJAEoU6RZyEm5lVSIjTmcdoB9HA==}
    engines: {node: '>=12'}
    cpu: [x64]
    os: [win32]

  '@esbuild/win32-x64@0.23.1':
    resolution: {integrity: sha512-BHpFFeslkWrXWyUPnbKm+xYYVYruCinGcftSBaa8zoF9hZO4BcSCFUvHVTtzpIY6YzUnYtuEhZ+C9iEXjxnasg==}
    engines: {node: '>=18'}
    cpu: [x64]
    os: [win32]

  '@fastify/busboy@2.1.1':
    resolution: {integrity: sha512-vBZP4NlzfOlerQTnba4aqZoMhE/a9HY7HRqoOPaETQcSQuWEIyZMHGfVu6w9wGtGK5fED5qRs2DteVCjOH60sA==}
    engines: {node: '>=14'}

  '@fedify/fedify@1.3.7':
    resolution: {integrity: sha512-P74hVJMjq9O79ZCzcExF7LoDKoqqhDrz+DUT0DmFSAuDBaM+oUyb2jc0bddUucdpy/V7+5PaauHcnhkHQsrpUA==}
    engines: {bun: '>=1.1.0', deno: '>=2.0.0', node: '>=20.0.0'}

  '@fedify/fedify@1.4.0-dev.623':
    resolution: {integrity: sha512-zl0NBQjXAvX/9urVfLAlnZeiOv817Tj3eetiLcFNISZnn6oWJlXeoDERyAxiufnvjNbBOOkMHbgqFt+ZjrwLzg==}
    engines: {bun: '>=1.1.0', deno: '>=2.0.0', node: '>=20.0.0'}

  '@fedify/markdown-it-hashtag@0.2.0':
    resolution: {integrity: sha512-kg8LKcSzemcG356ZBjfV2WyRAIqUbZ1t1XTRgYOlmjv1HNrMaKQiQc6I2zYtZIb+8LKAJbDld7ZScVLCE/RSWQ==}

  '@fedify/markdown-it-mention@0.1.1':
    resolution: {integrity: sha512-l27FWC+X6VqXdO00Ip0vK5GfaI6IbRnqZWv4asdofrci7q2Nl/exxFNXPK8wY2wYUZE3Zrwpy2PvDG3wcBFF/A==}

  '@fedify/postgres@0.2.2':
    resolution: {integrity: sha512-4Dm9QlTx8weQZBrSqYUGU/dfJpBqLA8CGTLiGmDhBjLVUTk1yrYHDQrl+ai37LEVhG7qOK0wM5mwhsMXyX18GQ==}

  '@hexagon/base64@2.0.4':
    resolution: {integrity: sha512-H/ZY6rGyaEuk0mwQgZ3BVi9hMjFTYpBNFbmtOuec/pPibuGhCMXd8fGtwBaO0h44FkWMurysMsDrpkJsBRmoWQ==}

  '@hono/node-server@1.13.7':
    resolution: {integrity: sha512-kTfUMsoloVKtRA2fLiGSd9qBddmru9KadNyhJCwgKBxTiNkaAJEwkVN9KV/rS4HtmmNRtUh6P+YpmjRMl0d9vQ==}
    engines: {node: '>=18.14.1'}
    peerDependencies:
      hono: ^4

  '@hono/zod-validator@0.2.2':
    resolution: {integrity: sha512-dSDxaPV70Py8wuIU2QNpoVEIOSzSXZ/6/B/h4xA7eOMz7+AarKTSGV8E6QwrdcCbBLkpqfJ4Q2TmBO0eP1tCBQ==}
    peerDependencies:
      hono: '>=3.9.0'
      zod: ^3.19.1

  '@hugoalh/http-header-link@1.0.3':
    resolution: {integrity: sha512-x4jzzKSzZQY115H/GxUWaAHzT5eqLXt99uSKY7+0O/h3XrV248+CkZA7cA274QahXzWkGQYYug/AF6QUkTnLEw==}
    engines: {node: '>=16.13.0'}

  '@hugoalh/is-string-singleline@1.0.4':
    resolution: {integrity: sha512-yXIwBXb97DEw1zENgEv8OjVsgXx7kcrXzoFVa4VM9y1H29SaOwD1C0OursnZGqCEw0K2IrmY/CMcoRdehG+Hkg==}
    engines: {node: '>=16.13.0'}

  '@humanwhocodes/retry@0.3.1':
    resolution: {integrity: sha512-JBxkERygn7Bv/GbN5Rv8Ul6LVknS+5Bp6RgDC/O8gEBU/yeH5Ui5C/OlWrTb6qct7LjjfT6Re2NxB0ln0yYybA==}
    engines: {node: '>=18.18'}

  '@img/sharp-darwin-arm64@0.33.5':
    resolution: {integrity: sha512-UT4p+iz/2H4twwAoLCqfA9UH5pI6DggwKEGuaPy7nCVQ8ZsiY5PIcrRvD1DzuY3qYL07NtIQcWnBSY/heikIFQ==}
    engines: {node: ^18.17.0 || ^20.3.0 || >=21.0.0}
    cpu: [arm64]
    os: [darwin]

  '@img/sharp-darwin-x64@0.33.5':
    resolution: {integrity: sha512-fyHac4jIc1ANYGRDxtiqelIbdWkIuQaI84Mv45KvGRRxSAa7o7d1ZKAOBaYbnepLC1WqxfpimdeWfvqqSGwR2Q==}
    engines: {node: ^18.17.0 || ^20.3.0 || >=21.0.0}
    cpu: [x64]
    os: [darwin]

  '@img/sharp-libvips-darwin-arm64@1.0.4':
    resolution: {integrity: sha512-XblONe153h0O2zuFfTAbQYAX2JhYmDHeWikp1LM9Hul9gVPjFY427k6dFEcOL72O01QxQsWi761svJ/ev9xEDg==}
    cpu: [arm64]
    os: [darwin]

  '@img/sharp-libvips-darwin-x64@1.0.4':
    resolution: {integrity: sha512-xnGR8YuZYfJGmWPvmlunFaWJsb9T/AO2ykoP3Fz/0X5XV2aoYBPkX6xqCQvUTKKiLddarLaxpzNe+b1hjeWHAQ==}
    cpu: [x64]
    os: [darwin]

  '@img/sharp-libvips-linux-arm64@1.0.4':
    resolution: {integrity: sha512-9B+taZ8DlyyqzZQnoeIvDVR/2F4EbMepXMc/NdVbkzsJbzkUjhXv/70GQJ7tdLA4YJgNP25zukcxpX2/SueNrA==}
    cpu: [arm64]
    os: [linux]

  '@img/sharp-libvips-linux-arm@1.0.5':
    resolution: {integrity: sha512-gvcC4ACAOPRNATg/ov8/MnbxFDJqf/pDePbBnuBDcjsI8PssmjoKMAz4LtLaVi+OnSb5FK/yIOamqDwGmXW32g==}
    cpu: [arm]
    os: [linux]

  '@img/sharp-libvips-linux-s390x@1.0.4':
    resolution: {integrity: sha512-u7Wz6ntiSSgGSGcjZ55im6uvTrOxSIS8/dgoVMoiGE9I6JAfU50yH5BoDlYA1tcuGS7g/QNtetJnxA6QEsCVTA==}
    cpu: [s390x]
    os: [linux]

  '@img/sharp-libvips-linux-x64@1.0.4':
    resolution: {integrity: sha512-MmWmQ3iPFZr0Iev+BAgVMb3ZyC4KeFc3jFxnNbEPas60e1cIfevbtuyf9nDGIzOaW9PdnDciJm+wFFaTlj5xYw==}
    cpu: [x64]
    os: [linux]

  '@img/sharp-libvips-linuxmusl-arm64@1.0.4':
    resolution: {integrity: sha512-9Ti+BbTYDcsbp4wfYib8Ctm1ilkugkA/uscUn6UXK1ldpC1JjiXbLfFZtRlBhjPZ5o1NCLiDbg8fhUPKStHoTA==}
    cpu: [arm64]
    os: [linux]

  '@img/sharp-libvips-linuxmusl-x64@1.0.4':
    resolution: {integrity: sha512-viYN1KX9m+/hGkJtvYYp+CCLgnJXwiQB39damAO7WMdKWlIhmYTfHjwSbQeUK/20vY154mwezd9HflVFM1wVSw==}
    cpu: [x64]
    os: [linux]

  '@img/sharp-linux-arm64@0.33.5':
    resolution: {integrity: sha512-JMVv+AMRyGOHtO1RFBiJy/MBsgz0x4AWrT6QoEVVTyh1E39TrCUpTRI7mx9VksGX4awWASxqCYLCV4wBZHAYxA==}
    engines: {node: ^18.17.0 || ^20.3.0 || >=21.0.0}
    cpu: [arm64]
    os: [linux]

  '@img/sharp-linux-arm@0.33.5':
    resolution: {integrity: sha512-JTS1eldqZbJxjvKaAkxhZmBqPRGmxgu+qFKSInv8moZ2AmT5Yib3EQ1c6gp493HvrvV8QgdOXdyaIBrhvFhBMQ==}
    engines: {node: ^18.17.0 || ^20.3.0 || >=21.0.0}
    cpu: [arm]
    os: [linux]

  '@img/sharp-linux-s390x@0.33.5':
    resolution: {integrity: sha512-y/5PCd+mP4CA/sPDKl2961b+C9d+vPAveS33s6Z3zfASk2j5upL6fXVPZi7ztePZ5CuH+1kW8JtvxgbuXHRa4Q==}
    engines: {node: ^18.17.0 || ^20.3.0 || >=21.0.0}
    cpu: [s390x]
    os: [linux]

  '@img/sharp-linux-x64@0.33.5':
    resolution: {integrity: sha512-opC+Ok5pRNAzuvq1AG0ar+1owsu842/Ab+4qvU879ippJBHvyY5n2mxF1izXqkPYlGuP/M556uh53jRLJmzTWA==}
    engines: {node: ^18.17.0 || ^20.3.0 || >=21.0.0}
    cpu: [x64]
    os: [linux]

  '@img/sharp-linuxmusl-arm64@0.33.5':
    resolution: {integrity: sha512-XrHMZwGQGvJg2V/oRSUfSAfjfPxO+4DkiRh6p2AFjLQztWUuY/o8Mq0eMQVIY7HJ1CDQUJlxGGZRw1a5bqmd1g==}
    engines: {node: ^18.17.0 || ^20.3.0 || >=21.0.0}
    cpu: [arm64]
    os: [linux]

  '@img/sharp-linuxmusl-x64@0.33.5':
    resolution: {integrity: sha512-WT+d/cgqKkkKySYmqoZ8y3pxx7lx9vVejxW/W4DOFMYVSkErR+w7mf2u8m/y4+xHe7yY9DAXQMWQhpnMuFfScw==}
    engines: {node: ^18.17.0 || ^20.3.0 || >=21.0.0}
    cpu: [x64]
    os: [linux]

  '@img/sharp-wasm32@0.33.5':
    resolution: {integrity: sha512-ykUW4LVGaMcU9lu9thv85CbRMAwfeadCJHRsg2GmeRa/cJxsVY9Rbd57JcMxBkKHag5U/x7TSBpScF4U8ElVzg==}
    engines: {node: ^18.17.0 || ^20.3.0 || >=21.0.0}
    cpu: [wasm32]

  '@img/sharp-win32-ia32@0.33.5':
    resolution: {integrity: sha512-T36PblLaTwuVJ/zw/LaH0PdZkRz5rd3SmMHX8GSmR7vtNSP5Z6bQkExdSK7xGWyxLw4sUknBuugTelgw2faBbQ==}
    engines: {node: ^18.17.0 || ^20.3.0 || >=21.0.0}
    cpu: [ia32]
    os: [win32]

  '@img/sharp-win32-x64@0.33.5':
    resolution: {integrity: sha512-MpY/o8/8kj+EcnxwvrP4aTJSWw/aZ7JIGR4aBeZkZw5B7/Jn+tY9/VNwtcoGmdT7GfggGIU4kygOMSbYnOrAbg==}
    engines: {node: ^18.17.0 || ^20.3.0 || >=21.0.0}
    cpu: [x64]
    os: [win32]

  '@js-temporal/polyfill@0.4.4':
    resolution: {integrity: sha512-2X6bvghJ/JAoZO52lbgyAPFj8uCflhTo2g7nkFzEQdXd/D8rEeD4HtmTEpmtGCva260fcd66YNXBOYdnmHqSOg==}
    engines: {node: '>=12'}

  '@logtape/logtape@0.8.1':
    resolution: {integrity: sha512-I12BwnMgI/M/0AtkSRKRV2QeHZUWm2RWaC9CuhsXTLEr5In8ezc0DXhMI0anP+ux2NRtzitjum2TfHfQ8sFYzg==}

  '@logtape/sentry@0.1.0':
    resolution: {integrity: sha512-LU4v62U+voM0qoIcfcLWhP2Hc4aPXW9mhr56KAoGDiCVso7KIxPyXrUN43zw1Tmw7PIldjvMcxXproRfRGwuNw==}

  '@lukeed/ms@2.0.2':
    resolution: {integrity: sha512-9I2Zn6+NJLfaGoz9jN3lpwDgAYvfGeNYdbAIjJOqzs4Tpc+VU3Jqq4IofSUBKajiDS8k9fZIg18/z13mpk1bsA==}
    engines: {node: '>=8'}

  '@multiformats/base-x@4.0.1':
    resolution: {integrity: sha512-eMk0b9ReBbV23xXU693TAIrLyeO5iTgBZGSJfpqriG8UkYvr/hC9u9pyMlAakDNHWmbhMZCDs6KQO0jzKD8OTw==}

  '@noble/hashes@1.6.1':
    resolution: {integrity: sha512-pq5D8h10hHBjyqX+cfBm0i8JUXJ0UhczFc4r74zbuT9XgewFo2E3J1cOaGtdZynILNmQ685YWGzGE1Zv6io50w==}
    engines: {node: ^14.21.3 || >=16}

  '@opentelemetry/api-logs@0.53.0':
    resolution: {integrity: sha512-8HArjKx+RaAI8uEIgcORbZIPklyh1YLjPSBus8hjRmvLi6DeFzgOcdZ7KwPabKj8mXF8dX0hyfAyGfycz0DbFw==}
    engines: {node: '>=14'}

  '@opentelemetry/api-logs@0.56.0':
    resolution: {integrity: sha512-Wr39+94UNNG3Ei9nv3pHd4AJ63gq5nSemMRpCd8fPwDL9rN3vK26lzxfH27mw16XzOSO+TpyQwBAMaLxaPWG0g==}
    engines: {node: '>=14'}

  '@opentelemetry/api@1.9.0':
    resolution: {integrity: sha512-3giAOQvZiH5F9bMlMiv8+GSPMeqg0dbaeo58/0SlA9sxSqZhnUtxzX9/2FzyhS9sWQf5S0GJE0AKBrFqjpeYcg==}
    engines: {node: '>=8.0.0'}

  '@opentelemetry/context-async-hooks@1.30.0':
    resolution: {integrity: sha512-roCetrG/cz0r/gugQm/jFo75UxblVvHaNSRoR0kSSRSzXFAiIBqFCZuH458BHBNRtRe+0yJdIJ21L9t94bw7+g==}
    engines: {node: '>=14'}
    peerDependencies:
      '@opentelemetry/api': '>=1.0.0 <1.10.0'

  '@opentelemetry/core@1.29.0':
    resolution: {integrity: sha512-gmT7vAreXl0DTHD2rVZcw3+l2g84+5XiHIqdBUxXbExymPCvSsGOpiwMmn8nkiJur28STV31wnhIDrzWDPzjfA==}
    engines: {node: '>=14'}
    peerDependencies:
      '@opentelemetry/api': '>=1.0.0 <1.10.0'

  '@opentelemetry/core@1.30.0':
    resolution: {integrity: sha512-Q/3u/K73KUjTCnFUP97ZY+pBjQ1kPEgjOfXj/bJl8zW7GbXdkw6cwuyZk6ZTXkVgCBsYRYUzx4fvYK1jxdb9MA==}
    engines: {node: '>=14'}
    peerDependencies:
      '@opentelemetry/api': '>=1.0.0 <1.10.0'

  '@opentelemetry/instrumentation-amqplib@0.45.0':
    resolution: {integrity: sha512-SlKLsOS65NGMIBG1Lh/hLrMDU9WzTUF25apnV6ZmWZB1bBmUwan7qrwwrTu1cL5LzJWCXOdZPuTaxP7pC9qxnQ==}
    engines: {node: '>=14'}
    peerDependencies:
      '@opentelemetry/api': ^1.3.0

  '@opentelemetry/instrumentation-connect@0.42.0':
    resolution: {integrity: sha512-bOoYHBmbnq/jFaLHmXJ55VQ6jrH5fHDMAPjFM0d3JvR0dvIqW7anEoNC33QqYGFYUfVJ50S0d/eoyF61ALqQuA==}
    engines: {node: '>=14'}
    peerDependencies:
      '@opentelemetry/api': ^1.3.0

  '@opentelemetry/instrumentation-dataloader@0.15.0':
    resolution: {integrity: sha512-5fP35A2jUPk4SerVcduEkpbRAIoqa2PaP5rWumn01T1uSbavXNccAr3Xvx1N6xFtZxXpLJq4FYqGFnMgDWgVng==}
    engines: {node: '>=14'}
    peerDependencies:
      '@opentelemetry/api': ^1.3.0

  '@opentelemetry/instrumentation-express@0.46.0':
    resolution: {integrity: sha512-BCEClDj/HPq/1xYRAlOr6z+OUnbp2eFp18DSrgyQz4IT9pkdYk8eWHnMi9oZSqlC6J5mQzkFmaW5RrKb1GLQhg==}
    engines: {node: '>=14'}
    peerDependencies:
      '@opentelemetry/api': ^1.3.0

  '@opentelemetry/instrumentation-fastify@0.43.0':
    resolution: {integrity: sha512-Lmdsg7tYiV+K3/NKVAQfnnLNGmakUOFdB0PhoTh2aXuSyCmyNnnDvhn2MsArAPTZ68wnD5Llh5HtmiuTkf+DyQ==}
    engines: {node: '>=14'}
    peerDependencies:
      '@opentelemetry/api': ^1.3.0

  '@opentelemetry/instrumentation-fs@0.18.0':
    resolution: {integrity: sha512-kC40y6CEMONm8/MWwoF5GHWIC7gOdF+g3sgsjfwJaUkgD6bdWV+FgG0XApqSbTQndICKzw3RonVk8i7s6mHqhA==}
    engines: {node: '>=14'}
    peerDependencies:
      '@opentelemetry/api': ^1.3.0

  '@opentelemetry/instrumentation-generic-pool@0.42.0':
    resolution: {integrity: sha512-J4QxqiQ1imtB9ogzsOnHra0g3dmmLAx4JCeoK3o0rFes1OirljNHnO8Hsj4s1jAir8WmWvnEEQO1y8yk6j2tog==}
    engines: {node: '>=14'}
    peerDependencies:
      '@opentelemetry/api': ^1.3.0

  '@opentelemetry/instrumentation-graphql@0.46.0':
    resolution: {integrity: sha512-tplk0YWINSECcK89PGM7IVtOYenXyoOuhOQlN0X0YrcDUfMS4tZMKkVc0vyhNWYYrexnUHwNry2YNBNugSpjlQ==}
    engines: {node: '>=14'}
    peerDependencies:
      '@opentelemetry/api': ^1.3.0

  '@opentelemetry/instrumentation-hapi@0.44.0':
    resolution: {integrity: sha512-4HdNIMNXWK1O6nsaQOrACo83QWEVoyNODTdVDbUqtqXiv2peDfD0RAPhSQlSGWLPw3S4d9UoOmrV7s2HYj6T2A==}
    engines: {node: '>=14'}
    peerDependencies:
      '@opentelemetry/api': ^1.3.0

  '@opentelemetry/instrumentation-http@0.56.0':
    resolution: {integrity: sha512-/bWHBUAq8VoATnH9iLk5w8CE9+gj+RgYSUphe7hry472n6fYl7+4PvuScoQMdmSUTprKq/gyr2kOWL6zrC7FkQ==}
    engines: {node: '>=14'}
    peerDependencies:
      '@opentelemetry/api': ^1.3.0

  '@opentelemetry/instrumentation-ioredis@0.46.0':
    resolution: {integrity: sha512-sOdsq8oGi29V58p1AkefHvuB3l2ymP1IbxRIX3y4lZesQWKL8fLhBmy8xYjINSQ5gHzWul2yoz7pe7boxhZcqQ==}
    engines: {node: '>=14'}
    peerDependencies:
      '@opentelemetry/api': ^1.3.0

  '@opentelemetry/instrumentation-kafkajs@0.6.0':
    resolution: {integrity: sha512-MGQrzqEUAl0tacKJUFpuNHJesyTi51oUzSVizn7FdvJplkRIdS11FukyZBZJEscofSEdk7Ycmg+kNMLi5QHUFg==}
    engines: {node: '>=14'}
    peerDependencies:
      '@opentelemetry/api': ^1.3.0

  '@opentelemetry/instrumentation-knex@0.43.0':
    resolution: {integrity: sha512-mOp0TRQNFFSBj5am0WF67fRO7UZMUmsF3/7HSDja9g3H4pnj+4YNvWWyZn4+q0rGrPtywminAXe0rxtgaGYIqg==}
    engines: {node: '>=14'}
    peerDependencies:
      '@opentelemetry/api': ^1.3.0

  '@opentelemetry/instrumentation-koa@0.46.0':
    resolution: {integrity: sha512-RcWXMQdJQANnPUaXbHY5G0Fg6gmleZ/ZtZeSsekWPaZmQq12FGk0L1UwodIgs31OlYfviAZ4yTeytoSUkgo5vQ==}
    engines: {node: '>=14'}
    peerDependencies:
      '@opentelemetry/api': ^1.3.0

  '@opentelemetry/instrumentation-lru-memoizer@0.43.0':
    resolution: {integrity: sha512-fZc+1eJUV+tFxaB3zkbupiA8SL3vhDUq89HbDNg1asweYrEb9OlHIB+Ot14ZiHUc1qCmmWmZHbPTwa56mVVwzg==}
    engines: {node: '>=14'}
    peerDependencies:
      '@opentelemetry/api': ^1.3.0

  '@opentelemetry/instrumentation-mongodb@0.50.0':
    resolution: {integrity: sha512-DtwJMjYFXFT5auAvv8aGrBj1h3ciA/dXQom11rxL7B1+Oy3FopSpanvwYxJ+z0qmBrQ1/iMuWELitYqU4LnlkQ==}
    engines: {node: '>=14'}
    peerDependencies:
      '@opentelemetry/api': ^1.3.0

  '@opentelemetry/instrumentation-mongoose@0.45.0':
    resolution: {integrity: sha512-zHgNh+A01C5baI2mb5dAGyMC7DWmUpOfwpV8axtC0Hd5Uzqv+oqKgKbVDIVhOaDkPxjgVJwYF9YQZl2pw2qxIA==}
    engines: {node: '>=14'}
    peerDependencies:
      '@opentelemetry/api': ^1.3.0

  '@opentelemetry/instrumentation-mysql2@0.44.0':
    resolution: {integrity: sha512-e9QY4AGsjGFwmfHd6kBa4yPaQZjAq2FuxMb0BbKlXCAjG+jwqw+sr9xWdJGR60jMsTq52hx3mAlE3dUJ9BipxQ==}
    engines: {node: '>=14'}
    peerDependencies:
      '@opentelemetry/api': ^1.3.0

  '@opentelemetry/instrumentation-mysql@0.44.0':
    resolution: {integrity: sha512-al7jbXvT/uT1KV8gdNDzaWd5/WXf+mrjrsF0/NtbnqLa0UUFGgQnoK3cyborgny7I+KxWhL8h7YPTf6Zq4nKsg==}
    engines: {node: '>=14'}
    peerDependencies:
      '@opentelemetry/api': ^1.3.0

  '@opentelemetry/instrumentation-nestjs-core@0.43.0':
    resolution: {integrity: sha512-NEo4RU7HTjiaXk3curqXUvCb9alRiFWxQY//+hvDXwWLlADX2vB6QEmVCeEZrKO+6I/tBrI4vNdAnbCY9ldZVg==}
    engines: {node: '>=14'}
    peerDependencies:
      '@opentelemetry/api': ^1.3.0

  '@opentelemetry/instrumentation-pg@0.49.0':
    resolution: {integrity: sha512-3alvNNjPXVdAPdY1G7nGRVINbDxRK02+KAugDiEpzw0jFQfU8IzFkSWA4jyU4/GbMxKvHD+XIOEfSjpieSodKw==}
    engines: {node: '>=14'}
    peerDependencies:
      '@opentelemetry/api': ^1.3.0

  '@opentelemetry/instrumentation-redis-4@0.45.0':
    resolution: {integrity: sha512-Sjgym1xn3mdxPRH5CNZtoz+bFd3E3NlGIu7FoYr4YrQouCc9PbnmoBcmSkEdDy5LYgzNildPgsjx9l0EKNjKTQ==}
    engines: {node: '>=14'}
    peerDependencies:
      '@opentelemetry/api': ^1.3.0

  '@opentelemetry/instrumentation-tedious@0.17.0':
    resolution: {integrity: sha512-yRBz2409an03uVd1Q2jWMt3SqwZqRFyKoWYYX3hBAtPDazJ4w5L+1VOij71TKwgZxZZNdDBXImTQjii+VeuzLg==}
    engines: {node: '>=14'}
    peerDependencies:
      '@opentelemetry/api': ^1.3.0

  '@opentelemetry/instrumentation-undici@0.9.0':
    resolution: {integrity: sha512-lxc3cpUZ28CqbrWcUHxGW/ObDpMOYbuxF/ZOzeFZq54P9uJ2Cpa8gcrC9F716mtuiMaekwk8D6n34vg/JtkkxQ==}
    engines: {node: '>=14'}
    peerDependencies:
      '@opentelemetry/api': ^1.7.0

  '@opentelemetry/instrumentation@0.53.0':
    resolution: {integrity: sha512-DMwg0hy4wzf7K73JJtl95m/e0boSoWhH07rfvHvYzQtBD3Bmv0Wc1x733vyZBqmFm8OjJD0/pfiUg1W3JjFX0A==}
    engines: {node: '>=14'}
    peerDependencies:
      '@opentelemetry/api': ^1.3.0

  '@opentelemetry/instrumentation@0.56.0':
    resolution: {integrity: sha512-2KkGBKE+FPXU1F0zKww+stnlUxUTlBvLCiWdP63Z9sqXYeNI/ziNzsxAp4LAdUcTQmXjw1IWgvm5CAb/BHy99w==}
    engines: {node: '>=14'}
    peerDependencies:
      '@opentelemetry/api': ^1.3.0

  '@opentelemetry/redis-common@0.36.2':
    resolution: {integrity: sha512-faYX1N0gpLhej/6nyp6bgRjzAKXn5GOEMYY7YhciSfCoITAktLUtQ36d24QEWNA1/WA1y6qQunCe0OhHRkVl9g==}
    engines: {node: '>=14'}

  '@opentelemetry/resources@1.30.0':
    resolution: {integrity: sha512-5mGMjL0Uld/99t7/pcd7CuVtJbkARckLVuiOX84nO8RtLtIz0/J6EOHM2TGvPZ6F4K+XjUq13gMx14w80SVCQg==}
    engines: {node: '>=14'}
    peerDependencies:
      '@opentelemetry/api': '>=1.0.0 <1.10.0'

  '@opentelemetry/sdk-trace-base@1.30.0':
    resolution: {integrity: sha512-RKQDaDIkV7PwizmHw+rE/FgfB2a6MBx+AEVVlAHXRG1YYxLiBpPX2KhmoB99R5vA4b72iJrjle68NDWnbrE9Dg==}
    engines: {node: '>=14'}
    peerDependencies:
      '@opentelemetry/api': '>=1.0.0 <1.10.0'

  '@opentelemetry/semantic-conventions@1.27.0':
    resolution: {integrity: sha512-sAay1RrB+ONOem0OZanAR1ZI/k7yDpnOQSQmTMuGImUQb2y8EbSaCJ94FQluM74xoU03vlb2d2U90hZluL6nQg==}
    engines: {node: '>=14'}

  '@opentelemetry/semantic-conventions@1.28.0':
    resolution: {integrity: sha512-lp4qAiMTD4sNWW4DbKLBkfiMZ4jbAboJIGOQr5DvciMRI494OapieI9qiODpOt0XBr1LjIDy1xAGAnVs5supTA==}
    engines: {node: '>=14'}

  '@opentelemetry/sql-common@0.40.1':
    resolution: {integrity: sha512-nSDlnHSqzC3pXn/wZEZVLuAuJ1MYMXPBwtv2qAbCa3847SaHItdE7SzUq/Jtb0KZmh1zfAbNi3AAMjztTT4Ugg==}
    engines: {node: '>=14'}
    peerDependencies:
      '@opentelemetry/api': ^1.1.0

  '@phc/format@1.0.0':
    resolution: {integrity: sha512-m7X9U6BG2+J+R1lSOdCiITLLrxm+cWlNI3HUFA92oLO77ObGNzaKdh8pMLqdZcshtkKuV84olNNXDfMc4FezBQ==}
    engines: {node: '>=10'}

  '@phensley/language-tag@1.9.2':
    resolution: {integrity: sha512-XrlZuKBOUQTT80Nu2DxDiIhhyqK9wh8UIX3IVd6HBkwhOjq4aSL7fqGIHXwVBVDTYUnkvXfJ2HD+uYKKpMKEUw==}

  '@poppinss/utils@6.8.3':
    resolution: {integrity: sha512-YGeH7pIUm9ExONURNH3xN61dBZ0SXgVuPA9E76t7EHeZHXPNrmR8TlbXQaka6kd5n+cpBNcHG4VsVfYf59bZ7g==}
    engines: {node: '>=18.16.0'}

  '@prisma/instrumentation@5.22.0':
    resolution: {integrity: sha512-LxccF392NN37ISGxIurUljZSh1YWnphO34V5a0+T7FVQG2u9bhAXRTJpgmQ3483woVhkraQZFF7cbRrpbw/F4Q==}

  '@sentry/core@8.47.0':
    resolution: {integrity: sha512-iSEJZMe3DOcqBFZQAqgA3NB2lCWBc4Gv5x/SCri/TVg96wAlss4VrUunSI2Mp0J4jJ5nJcJ2ChqHSBAU48k3FA==}
    engines: {node: '>=14.18'}

  '@sentry/node@8.47.0':
    resolution: {integrity: sha512-tMzeU3KkmDi2OVvSu+Ah5pwoi7srsSyc1DovBbRQU96RFf/lOFzGe9JERa1MyDUqqLH95NqnPTNsa4Amb8/Vxg==}
    engines: {node: '>=14.18'}

  '@sentry/opentelemetry@8.47.0':
    resolution: {integrity: sha512-wunyBIUPeY6Kx3SFhOQqOPs+hyRADO5bztpo8aZ3N3xfzhefSTOdrgUroKvHx1DvoQO6MAlykcuUFps3yfaqmg==}
    engines: {node: '>=14.18'}
    peerDependencies:
      '@opentelemetry/api': ^1.9.0
      '@opentelemetry/core': ^1.29.0
      '@opentelemetry/instrumentation': ^0.56.0
      '@opentelemetry/sdk-trace-base': ^1.29.0
      '@opentelemetry/semantic-conventions': ^1.28.0

  '@sentry/types@8.47.0':
    resolution: {integrity: sha512-ruiowlIBQUPDwNcO0KTudKP9T2QYF3S2TLhDdoJb+0ZGJduH4PsgGAojUSpGR+idKfrlOSlUpcdg9+WxsoOckg==}
    engines: {node: '>=14.18'}

  '@smithy/abort-controller@3.1.9':
    resolution: {integrity: sha512-yiW0WI30zj8ZKoSYNx90no7ugVn3khlyH/z5W8qtKBtVE6awRALbhSG+2SAHA1r6bO/6M9utxYKVZ3PCJ1rWxw==}
    engines: {node: '>=16.0.0'}

  '@smithy/chunked-blob-reader-native@3.0.1':
    resolution: {integrity: sha512-VEYtPvh5rs/xlyqpm5NRnfYLZn+q0SRPELbvBV+C/G7IQ+ouTuo+NKKa3ShG5OaFR8NYVMXls9hPYLTvIKKDrQ==}

  '@smithy/chunked-blob-reader@4.0.0':
    resolution: {integrity: sha512-jSqRnZvkT4egkq/7b6/QRCNXmmYVcHwnJldqJ3IhVpQE2atObVJ137xmGeuGFhjFUr8gCEVAOKwSY79OvpbDaQ==}

  '@smithy/config-resolver@3.0.13':
    resolution: {integrity: sha512-Gr/qwzyPaTL1tZcq8WQyHhTZREER5R1Wytmz4WnVGL4onA3dNk6Btll55c8Vr58pLdvWZmtG8oZxJTw3t3q7Jg==}
    engines: {node: '>=16.0.0'}

  '@smithy/core@2.5.6':
    resolution: {integrity: sha512-w494xO+CPwG/5B/N2l0obHv2Fi9U4DAY+sTi1GWT3BVvGpZetJjJXAynIO9IHp4zS1PinGhXtRSZydUXbJO4ag==}
    engines: {node: '>=16.0.0'}

  '@smithy/core@2.5.7':
    resolution: {integrity: sha512-8olpW6mKCa0v+ibCjoCzgZHQx1SQmZuW/WkrdZo73wiTprTH6qhmskT60QLFdT9DRa5mXxjz89kQPZ7ZSsoqqg==}
    engines: {node: '>=16.0.0'}

  '@smithy/credential-provider-imds@3.2.8':
    resolution: {integrity: sha512-ZCY2yD0BY+K9iMXkkbnjo+08T2h8/34oHd0Jmh6BZUSZwaaGlGCyBT/3wnS7u7Xl33/EEfN4B6nQr3Gx5bYxgw==}
    engines: {node: '>=16.0.0'}

  '@smithy/eventstream-codec@3.1.10':
    resolution: {integrity: sha512-323B8YckSbUH0nMIpXn7HZsAVKHYHFUODa8gG9cHo0ySvA1fr5iWaNT+iIL0UCqUzG6QPHA3BSsBtRQou4mMqQ==}

  '@smithy/eventstream-serde-browser@3.0.14':
    resolution: {integrity: sha512-kbrt0vjOIihW3V7Cqj1SXQvAI5BR8SnyQYsandva0AOR307cXAc+IhPngxIPslxTLfxwDpNu0HzCAq6g42kCPg==}
    engines: {node: '>=16.0.0'}

  '@smithy/eventstream-serde-config-resolver@3.0.11':
    resolution: {integrity: sha512-P2pnEp4n75O+QHjyO7cbw/vsw5l93K/8EWyjNCAAybYwUmj3M+hjSQZ9P5TVdUgEG08ueMAP5R4FkuSkElZ5tQ==}
    engines: {node: '>=16.0.0'}

  '@smithy/eventstream-serde-node@3.0.13':
    resolution: {integrity: sha512-zqy/9iwbj8Wysmvi7Lq7XFLeDgjRpTbCfwBhJa8WbrylTAHiAu6oQTwdY7iu2lxigbc9YYr9vPv5SzYny5tCXQ==}
    engines: {node: '>=16.0.0'}

  '@smithy/eventstream-serde-universal@3.0.13':
    resolution: {integrity: sha512-L1Ib66+gg9uTnqp/18Gz4MDpJPKRE44geOjOQ2SVc0eiaO5l255ADziATZgjQjqumC7yPtp1XnjHlF1srcwjKw==}
    engines: {node: '>=16.0.0'}

  '@smithy/fetch-http-handler@4.1.2':
    resolution: {integrity: sha512-R7rU7Ae3ItU4rC0c5mB2sP5mJNbCfoDc8I5XlYjIZnquyUwec7fEo78F6DA3SmgJgkU1qTMcZJuGblxZsl10ZA==}

  '@smithy/fetch-http-handler@4.1.3':
    resolution: {integrity: sha512-6SxNltSncI8s689nvnzZQc/dPXcpHQ34KUj6gR/HBroytKOd/isMG3gJF/zBE1TBmTT18TXyzhg3O3SOOqGEhA==}

  '@smithy/hash-blob-browser@3.1.10':
    resolution: {integrity: sha512-elwslXOoNunmfS0fh55jHggyhccobFkexLYC1ZeZ1xP2BTSrcIBaHV2b4xUQOdctrSNOpMqOZH1r2XzWTEhyfA==}

  '@smithy/hash-node@3.0.11':
    resolution: {integrity: sha512-emP23rwYyZhQBvklqTtwetkQlqbNYirDiEEwXl2v0GYWMnCzxst7ZaRAnWuy28njp5kAH54lvkdG37MblZzaHA==}
    engines: {node: '>=16.0.0'}

  '@smithy/hash-stream-node@3.1.10':
    resolution: {integrity: sha512-olomK/jZQ93OMayW1zfTHwcbwBdhcZOHsyWyiZ9h9IXvc1mCD/VuvzbLb3Gy/qNJwI4MANPLctTp2BucV2oU/Q==}
    engines: {node: '>=16.0.0'}

  '@smithy/invalid-dependency@3.0.11':
    resolution: {integrity: sha512-NuQmVPEJjUX6c+UELyVz8kUx8Q539EDeNwbRyu4IIF8MeV7hUtq1FB3SHVyki2u++5XLMFqngeMKk7ccspnNyQ==}

  '@smithy/is-array-buffer@2.2.0':
    resolution: {integrity: sha512-GGP3O9QFD24uGeAXYUjwSTXARoqpZykHadOmA8G5vfJPK0/DC67qa//0qvqrJzL1xc8WQWX7/yc7fwudjPHPhA==}
    engines: {node: '>=14.0.0'}

  '@smithy/is-array-buffer@3.0.0':
    resolution: {integrity: sha512-+Fsu6Q6C4RSJiy81Y8eApjEB5gVtM+oFKTffg+jSuwtvomJJrhUJBu2zS8wjXSgH/g1MKEWrzyChTBe6clb5FQ==}
    engines: {node: '>=16.0.0'}

  '@smithy/md5-js@3.0.11':
    resolution: {integrity: sha512-3NM0L3i2Zm4bbgG6Ymi9NBcxXhryi3uE8fIfHJZIOfZVxOkGdjdgjR9A06SFIZCfnEIWKXZdm6Yq5/aPXFFhsQ==}

  '@smithy/middleware-content-length@3.0.13':
    resolution: {integrity: sha512-zfMhzojhFpIX3P5ug7jxTjfUcIPcGjcQYzB9t+rv0g1TX7B0QdwONW+ATouaLoD7h7LOw/ZlXfkq4xJ/g2TrIw==}
    engines: {node: '>=16.0.0'}

  '@smithy/middleware-endpoint@3.2.7':
    resolution: {integrity: sha512-GTxSKf280aJBANGN97MomUQhW1VNxZ6w7HAj/pvZM5MUHbMPOGnWOp1PRYKi4czMaHNj9bdiA+ZarmT3Wkdqiw==}
    engines: {node: '>=16.0.0'}

  '@smithy/middleware-endpoint@3.2.8':
    resolution: {integrity: sha512-OEJZKVUEhMOqMs3ktrTWp7UvvluMJEvD5XgQwRePSbDg1VvBaL8pX8mwPltFn6wk1GySbcVwwyldL8S+iqnrEQ==}
    engines: {node: '>=16.0.0'}

  '@smithy/middleware-retry@3.0.32':
    resolution: {integrity: sha512-v8gVA9HqibuZkFuFpfkC/EcHE8no/3Mv3JvRUGly63Axt4yyas1WDVOasFSdiqm2hZVpY7/k8mRT1Wd5k7r3Yw==}
    engines: {node: '>=16.0.0'}

  '@smithy/middleware-retry@3.0.34':
    resolution: {integrity: sha512-yVRr/AAtPZlUvwEkrq7S3x7Z8/xCd97m2hLDaqdz6ucP2RKHsBjEqaUA2ebNv2SsZoPEi+ZD0dZbOB1u37tGCA==}
    engines: {node: '>=16.0.0'}

  '@smithy/middleware-serde@3.0.11':
    resolution: {integrity: sha512-KzPAeySp/fOoQA82TpnwItvX8BBURecpx6ZMu75EZDkAcnPtO6vf7q4aH5QHs/F1s3/snQaSFbbUMcFFZ086Mw==}
    engines: {node: '>=16.0.0'}

  '@smithy/middleware-stack@3.0.11':
    resolution: {integrity: sha512-1HGo9a6/ikgOMrTrWL/WiN9N8GSVYpuRQO5kjstAq4CvV59bjqnh7TbdXGQ4vxLD3xlSjfBjq5t1SOELePsLnA==}
    engines: {node: '>=16.0.0'}

  '@smithy/node-config-provider@3.1.12':
    resolution: {integrity: sha512-O9LVEu5J/u/FuNlZs+L7Ikn3lz7VB9hb0GtPT9MQeiBmtK8RSY3ULmsZgXhe6VAlgTw0YO+paQx4p8xdbs43vQ==}
    engines: {node: '>=16.0.0'}

  '@smithy/node-http-handler@3.3.3':
    resolution: {integrity: sha512-BrpZOaZ4RCbcJ2igiSNG16S+kgAc65l/2hmxWdmhyoGWHTLlzQzr06PXavJp9OBlPEG/sHlqdxjWmjzV66+BSQ==}
    engines: {node: '>=16.0.0'}

  '@smithy/property-provider@3.1.11':
    resolution: {integrity: sha512-I/+TMc4XTQ3QAjXfOcUWbSS073oOEAxgx4aZy8jHaf8JQnRkq2SZWw8+PfDtBvLUjcGMdxl+YwtzWe6i5uhL/A==}
    engines: {node: '>=16.0.0'}

  '@smithy/protocol-http@4.1.8':
    resolution: {integrity: sha512-hmgIAVyxw1LySOwkgMIUN0kjN8TG9Nc85LJeEmEE/cNEe2rkHDUWhnJf2gxcSRFLWsyqWsrZGw40ROjUogg+Iw==}
    engines: {node: '>=16.0.0'}

  '@smithy/querystring-builder@3.0.11':
    resolution: {integrity: sha512-u+5HV/9uJaeLj5XTb6+IEF/dokWWkEqJ0XiaRRogyREmKGUgZnNecLucADLdauWFKUNbQfulHFEZEdjwEBjXRg==}
    engines: {node: '>=16.0.0'}

  '@smithy/querystring-parser@3.0.11':
    resolution: {integrity: sha512-Je3kFvCsFMnso1ilPwA7GtlbPaTixa3WwC+K21kmMZHsBEOZYQaqxcMqeFFoU7/slFjKDIpiiPydvdJm8Q/MCw==}
    engines: {node: '>=16.0.0'}

  '@smithy/service-error-classification@3.0.11':
    resolution: {integrity: sha512-QnYDPkyewrJzCyaeI2Rmp7pDwbUETe+hU8ADkXmgNusO1bgHBH7ovXJiYmba8t0fNfJx75fE8dlM6SEmZxheog==}
    engines: {node: '>=16.0.0'}

  '@smithy/shared-ini-file-loader@3.1.12':
    resolution: {integrity: sha512-1xKSGI+U9KKdbG2qDvIR9dGrw3CNx+baqJfyr0igKEpjbHL5stsqAesYBzHChYHlelWtb87VnLWlhvfCz13H8Q==}
    engines: {node: '>=16.0.0'}

  '@smithy/signature-v4@4.2.4':
    resolution: {integrity: sha512-5JWeMQYg81TgU4cG+OexAWdvDTs5JDdbEZx+Qr1iPbvo91QFGzjy0IkXAKaXUHqmKUJgSHK0ZxnCkgZpzkeNTA==}
    engines: {node: '>=16.0.0'}

  '@smithy/smithy-client@3.5.2':
    resolution: {integrity: sha512-h7xn+1wlpbXyLrtvo/teHR1SFGIIrQ3imzG0nz43zVLAJgvfC1Mtdwa1pFhoIOYrt/TiNjt4pD0gSYQEdZSBtg==}
    engines: {node: '>=16.0.0'}

  '@smithy/smithy-client@3.7.0':
    resolution: {integrity: sha512-9wYrjAZFlqWhgVo3C4y/9kpc68jgiSsKUnsFPzr/MSiRL93+QRDafGTfhhKAb2wsr69Ru87WTiqSfQusSmWipA==}
    engines: {node: '>=16.0.0'}

  '@smithy/types@3.7.2':
    resolution: {integrity: sha512-bNwBYYmN8Eh9RyjS1p2gW6MIhSO2rl7X9QeLM8iTdcGRP+eDiIWDt66c9IysCc22gefKszZv+ubV9qZc7hdESg==}
    engines: {node: '>=16.0.0'}

  '@smithy/url-parser@3.0.11':
    resolution: {integrity: sha512-TmlqXkSk8ZPhfc+SQutjmFr5FjC0av3GZP4B/10caK1SbRwe/v+Wzu/R6xEKxoNqL+8nY18s1byiy6HqPG37Aw==}

  '@smithy/util-base64@3.0.0':
    resolution: {integrity: sha512-Kxvoh5Qtt0CDsfajiZOCpJxgtPHXOKwmM+Zy4waD43UoEMA+qPxxa98aE/7ZhdnBFZFXMOiBR5xbcaMhLtznQQ==}
    engines: {node: '>=16.0.0'}

  '@smithy/util-body-length-browser@3.0.0':
    resolution: {integrity: sha512-cbjJs2A1mLYmqmyVl80uoLTJhAcfzMOyPgjwAYusWKMdLeNtzmMz9YxNl3/jRLoxSS3wkqkf0jwNdtXWtyEBaQ==}

  '@smithy/util-body-length-node@3.0.0':
    resolution: {integrity: sha512-Tj7pZ4bUloNUP6PzwhN7K386tmSmEET9QtQg0TgdNOnxhZvCssHji+oZTUIuzxECRfG8rdm2PMw2WCFs6eIYkA==}
    engines: {node: '>=16.0.0'}

  '@smithy/util-buffer-from@2.2.0':
    resolution: {integrity: sha512-IJdWBbTcMQ6DA0gdNhh/BwrLkDR+ADW5Kr1aZmd4k3DIF6ezMV4R2NIAmT08wQJ3yUK82thHWmC/TnK/wpMMIA==}
    engines: {node: '>=14.0.0'}

  '@smithy/util-buffer-from@3.0.0':
    resolution: {integrity: sha512-aEOHCgq5RWFbP+UDPvPot26EJHjOC+bRgse5A8V3FSShqd5E5UN4qc7zkwsvJPPAVsf73QwYcHN1/gt/rtLwQA==}
    engines: {node: '>=16.0.0'}

  '@smithy/util-config-provider@3.0.0':
    resolution: {integrity: sha512-pbjk4s0fwq3Di/ANL+rCvJMKM5bzAQdE5S/6RL5NXgMExFAi6UgQMPOm5yPaIWPpr+EOXKXRonJ3FoxKf4mCJQ==}
    engines: {node: '>=16.0.0'}

  '@smithy/util-defaults-mode-browser@3.0.32':
    resolution: {integrity: sha512-FAGsnm/xJ19SZeoqGyo9CosqjUlm+XJTmygDMktebvDKw3bKiIiZ40O1MA6Z52KLmekYU2GO7BEK7u6e7ZORKw==}
    engines: {node: '>= 10.0.0'}

  '@smithy/util-defaults-mode-browser@3.0.34':
    resolution: {integrity: sha512-FumjjF631lR521cX+svMLBj3SwSDh9VdtyynTYDAiBDEf8YPP5xORNXKQ9j0105o5+ARAGnOOP/RqSl40uXddA==}
    engines: {node: '>= 10.0.0'}

  '@smithy/util-defaults-mode-node@3.0.32':
    resolution: {integrity: sha512-2CzKhkPFCVdd15f3+0D1rldNlvJME8pVRBtVVsea2hy7lcOn0bGB0dTVUwzgfM4LW/aU4IOg3jWf25ZWaxbOiw==}
    engines: {node: '>= 10.0.0'}

  '@smithy/util-defaults-mode-node@3.0.34':
    resolution: {integrity: sha512-vN6aHfzW9dVVzkI0wcZoUXvfjkl4CSbM9nE//08lmUMyf00S75uuCpTrqF9uD4bD9eldIXlt53colrlwKAT8Gw==}
    engines: {node: '>= 10.0.0'}

  '@smithy/util-endpoints@2.1.7':
    resolution: {integrity: sha512-tSfcqKcN/Oo2STEYCABVuKgJ76nyyr6skGl9t15hs+YaiU06sgMkN7QYjo0BbVw+KT26zok3IzbdSOksQ4YzVw==}
    engines: {node: '>=16.0.0'}

  '@smithy/util-hex-encoding@3.0.0':
    resolution: {integrity: sha512-eFndh1WEK5YMUYvy3lPlVmYY/fZcQE1D8oSf41Id2vCeIkKJXPcYDCZD+4+xViI6b1XSd7tE+s5AmXzz5ilabQ==}
    engines: {node: '>=16.0.0'}

  '@smithy/util-middleware@3.0.11':
    resolution: {integrity: sha512-dWpyc1e1R6VoXrwLoLDd57U1z6CwNSdkM69Ie4+6uYh2GC7Vg51Qtan7ITzczuVpqezdDTKJGJB95fFvvjU/ow==}
    engines: {node: '>=16.0.0'}

  '@smithy/util-retry@3.0.11':
    resolution: {integrity: sha512-hJUC6W7A3DQgaee3Hp9ZFcOxVDZzmBIRBPlUAk8/fSOEl7pE/aX7Dci0JycNOnm9Mfr0KV2XjIlUOcGWXQUdVQ==}
    engines: {node: '>=16.0.0'}

  '@smithy/util-stream@3.3.3':
    resolution: {integrity: sha512-bOm0YMMxRjbI3X6QkWwADPFkh2AH2xBMQIB1IQgCsCRqXXpSJatgjUR3oxHthpYwFkw3WPkOt8VgMpJxC0rFqg==}
    engines: {node: '>=16.0.0'}

  '@smithy/util-stream@3.3.4':
    resolution: {integrity: sha512-SGhGBG/KupieJvJSZp/rfHHka8BFgj56eek9px4pp7lZbOF+fRiVr4U7A3y3zJD8uGhxq32C5D96HxsTC9BckQ==}
    engines: {node: '>=16.0.0'}

  '@smithy/util-uri-escape@3.0.0':
    resolution: {integrity: sha512-LqR7qYLgZTD7nWLBecUi4aqolw8Mhza9ArpNEQ881MJJIU2sE5iHCK6TdyqqzcDLy0OPe10IY4T8ctVdtynubg==}
    engines: {node: '>=16.0.0'}

  '@smithy/util-utf8@2.3.0':
    resolution: {integrity: sha512-R8Rdn8Hy72KKcebgLiv8jQcQkXoLMOGGv5uI1/k0l+snqkOzQ1R0ChUBCxWMlBsFMekWjq0wRudIweFs7sKT5A==}
    engines: {node: '>=14.0.0'}

  '@smithy/util-utf8@3.0.0':
    resolution: {integrity: sha512-rUeT12bxFnplYDe815GXbq/oixEGHfRFFtcTF3YdDi/JaENIM6aSYYLJydG83UNzLXeRI5K8abYd/8Sp/QM0kA==}
    engines: {node: '>=16.0.0'}

  '@smithy/util-waiter@3.2.0':
    resolution: {integrity: sha512-PpjSboaDUE6yl+1qlg3Si57++e84oXdWGbuFUSAciXsVfEZJJJupR2Nb0QuXHiunt2vGR+1PTizOMvnUPaG2Qg==}
    engines: {node: '>=16.0.0'}

  '@supercharge/promise-pool@3.2.0':
    resolution: {integrity: sha512-pj0cAALblTZBPtMltWOlZTQSLT07jIaFNeM8TWoJD1cQMgDB9mcMlVMoetiB35OzNJpqQ2b+QEtwiR9f20mADg==}
    engines: {node: '>=8'}

  '@types/bytes@3.1.5':
    resolution: {integrity: sha512-VgZkrJckypj85YxEsEavcMmmSOIzkUHqWmM4CCyia5dc54YwsXzJ5uT4fYxBQNEXx+oF1krlhgCbvfubXqZYsQ==}

  '@types/connect@3.4.36':
    resolution: {integrity: sha512-P63Zd/JUGq+PdrM1lv0Wv5SBYeA2+CORvbrXbngriYY0jzLUWfQMQQxOhjONEz/wlHOAxOdY7CY65rgQdTjq2w==}

  '@types/fluent-ffmpeg@2.1.27':
    resolution: {integrity: sha512-QiDWjihpUhriISNoBi2hJBRUUmoj/BMTYcfz+F+ZM9hHWBYABFAE6hjP/TbCZC0GWwlpa3FzvHH9RzFeRusZ7A==}

  '@types/linkify-it@5.0.0':
    resolution: {integrity: sha512-sVDA58zAw4eWAffKOaQH5/5j3XeayukzDk+ewSsnv3p4yJEZHCCzMDiZM8e0OUrRvmpGZ85jf4yDHkHsgBNr9Q==}

  '@types/markdown-it@14.1.2':
    resolution: {integrity: sha512-promo4eFwuiW+TfGxhi+0x3czqTYJkG8qB17ZUJiVF10Xm7NLVRSLUsfRTU/6h1e24VvRnXCx+hG7li58lkzog==}

  '@types/mdurl@2.0.0':
    resolution: {integrity: sha512-RGdgjQUZba5p6QEFAVx2OGb8rQDL/cPRG7GiedRzMcJ1tYnUANBncjbSB1NRGwbvjcPeikRABz2nshyPk1bhWg==}

  '@types/mysql@2.15.26':
    resolution: {integrity: sha512-DSLCOXhkvfS5WNNPbfn2KdICAmk8lLc+/PNvnPnF7gOdMZCxopXduqv0OQ13y/yA/zXTSikZZqVgybUxOEg6YQ==}

  '@types/node@20.12.14':
    resolution: {integrity: sha512-scnD59RpYD91xngrQQLGkE+6UrHUPzeKZWhhjBSa3HSkwjbQc38+q3RoIVEwxQGRw3M+j5hpNAM+lgV3cVormg==}

  '@types/node@22.10.2':
    resolution: {integrity: sha512-Xxr6BBRCAOQixvonOye19wnzyDiUtTeqldOOmj3CkeblonbccA12PFwlufvRdrpjXxqnmUaeiU5EOA+7s5diUQ==}

  '@types/pg-pool@2.0.6':
    resolution: {integrity: sha512-TaAUE5rq2VQYxab5Ts7WZhKNmuN78Q6PiFonTDdpbx8a1H0M1vhy3rhiMjl+e2iHmogyMw7jZF4FrE6eJUy5HQ==}

  '@types/pg@8.6.1':
    resolution: {integrity: sha512-1Kc4oAGzAl7uqUStZCDvaLFqZrW9qWSjXOmBfdgyBP5La7Us6Mg4GBvRlSoaZMhQF/zSj1C8CtKMBkoiT8eL8w==}

  '@types/pluralize@0.0.33':
    resolution: {integrity: sha512-JOqsl+ZoCpP4e8TDke9W79FDcSgPAR0l6pixx2JHkhnRjvShyYiAYw2LVsnA7K08Y6DeOnaU6ujmENO4os/cYg==}

  '@types/qrcode@1.5.5':
    resolution: {integrity: sha512-CdfBi/e3Qk+3Z/fXYShipBT13OJ2fDO2Q2w5CIP5anLTLIndQG9z6P1cnm+8zCWSpm5dnxMFd/uREtb0EXuQzg==}

  '@types/semver@7.5.8':
    resolution: {integrity: sha512-I8EUhyrgfLrcTkzV3TSsGyl1tSuPrEDzr0yd5m90UgNxQkyDXULk3b6MlQqTCpZpNtWe1K0hzclnZkTcLBe2UQ==}

  '@types/shimmer@1.2.0':
    resolution: {integrity: sha512-UE7oxhQLLd9gub6JKIAhDq06T0F6FnztwMNRvYgjeQSBeMc1ZG/tA47EwfduvkuQS8apbkM/lpLpWsaCeYsXVg==}

  '@types/tedious@4.0.14':
    resolution: {integrity: sha512-KHPsfX/FoVbUGbyYvk1q9MMQHLPeRZhRJZdO45Q4YjvFkv4hMNghCWTvy7rdKessBsmtz4euWCWAB6/tVpI1Iw==}

  '@types/ws@8.5.14':
    resolution: {integrity: sha512-bd/YFLW+URhBzMXurx7lWByOu+xzU9+kb3RboOteXYDfW+tr+JZa99OyNmPINEGB/ahzKrEuc8rcv4gnpJmxTw==}

  abort-controller@3.0.0:
    resolution: {integrity: sha512-h8lQ8tacZYnR3vNQTgibj+tODHI5/+l06Au2Pcriv/Gmet0eaj4TwWH41sO9wnHDiQsEj19q0drzdWdeAHtweg==}
    engines: {node: '>=6.5'}

  acorn-import-attributes@1.9.5:
    resolution: {integrity: sha512-n02Vykv5uA3eHGM/Z2dQrcD56kL8TyDb2p1+0P83PClMnC/nc+anbQRhIOWnSq4Ke/KvDPrY3C9hDtC/A3eHnQ==}
    peerDependencies:
      acorn: ^8

  acorn@8.14.0:
    resolution: {integrity: sha512-cl669nCJTZBsL97OF4kUQm5g5hC2uihk0NxY3WENAC0TYdILVkAyHymAntgxGkl7K+t0cXIrH5siy5S4XkFycA==}
    engines: {node: '>=0.4.0'}
    hasBin: true

  ansi-regex@5.0.1:
    resolution: {integrity: sha512-quJQXlTSUGL2LH9SUXo8VwsY4soanhgo6LNSm84E1LBcE8s3O0wpdiRzyR9z/ZZJMlMWv37qOOb9pdJlMUEKFQ==}
    engines: {node: '>=8'}

  ansi-styles@4.3.0:
    resolution: {integrity: sha512-zbB9rCJAT1rbjiVDb2hqKFHNYLxgtk8NURxZ3IZwD3F6NtxbXZQCnnSi1Lkx+IDohdPlFp222wVALIheZJQSEg==}
    engines: {node: '>=8'}

  argon2@0.41.1:
    resolution: {integrity: sha512-dqCW8kJXke8Ik+McUcMDltrbuAWETPyU6iq+4AhxqKphWi7pChB/Zgd/Tp/o8xRLbg8ksMj46F/vph9wnxpTzQ==}
    engines: {node: '>=16.17.0'}

  argparse@2.0.1:
    resolution: {integrity: sha512-8+9WqebbFzpX9OR+Wa6O29asIogeRMzcGtAINdpMHHyAg10f05aSFVBbcEqGf/PXw1EjAZ+q2/bEBg3DvurK3Q==}

  asn1js@3.0.5:
    resolution: {integrity: sha512-FVnvrKJwpt9LP2lAMl8qZswRNm3T4q9CON+bxldk2iwk3FFpuwhx2FfinyitizWHsVYyaY+y5JzDR0rCMV5yTQ==}
    engines: {node: '>=12.0.0'}

  async@0.2.10:
    resolution: {integrity: sha512-eAkdoKxU6/LkKDBzLpT+t6Ff5EtfSF4wx1WfJiPEEV7WNLnDaRXk0oVysiEPm262roaachGexwUv94WhSgN5TQ==}

  boolbase@1.0.0:
    resolution: {integrity: sha512-JZOSA7Mo9sNGB8+UjSgzdLtokWAky1zbztM3WRLCbZ70/3cTANmQmOdR7y2g+J0e2WXywy1yS468tY+IruqEww==}

  bowser@2.11.0:
    resolution: {integrity: sha512-AlcaJBi/pqqJBIQ8U9Mcpc9i8Aqxn88Skv5d+xBX006BY5u8N3mGLHa5Lgppa7L/HfwgwLgZ6NYs+Ag6uUmJRA==}

  buffer-from@1.1.2:
    resolution: {integrity: sha512-E+XQCRwSbaaiChtv6k6Dwgc+bx+Bs6vuKJHHl5kox/BaKbhiXzqQOwK4cO22yElGp2OCmjwVhT3HmxgyPGnJfQ==}

  bun-types@1.1.37:
    resolution: {integrity: sha512-C65lv6eBr3LPJWFZ2gswyrGZ82ljnH8flVE03xeXxKhi2ZGtFiO4isRKTKnitbSqtRAcaqYSR6djt1whI66AbA==}

  bytes@3.1.2:
    resolution: {integrity: sha512-/Nf7TyzTx6S3yRJObOAV7956r8cr2+Oj8AC5dt8wSP3BQAoeX58NoHyCU8P8zGkNXStjTSi6fzO6F0pBdcYbEg==}
    engines: {node: '>= 0.8'}

  bytestreamjs@2.0.1:
    resolution: {integrity: sha512-U1Z/ob71V/bXfVABvNr/Kumf5VyeQRBEm6Txb0PQ6S7V5GpBM3w4Cbqz/xPDicR5tN0uvDifng8C+5qECeGwyQ==}
    engines: {node: '>=6.0.0'}

  camelcase@5.3.1:
    resolution: {integrity: sha512-L28STB170nwWS63UjtlEOE3dldQApaJXZkOI1uMFfzf3rRuPegHaHesyee+YxQ+W6SvRDQV6UrdOdRiR153wJg==}
    engines: {node: '>=6'}

  canonicalize@1.0.8:
    resolution: {integrity: sha512-0CNTVCLZggSh7bc5VkX5WWPWO+cyZbNd07IHIsSXLia/eAq+r836hgk+8BKoEh7949Mda87VUOitx5OddVj64A==}

  case-anything@3.1.0:
    resolution: {integrity: sha512-rRYnn5Elur8RuNHKoJ2b0tgn+pjYxL7BzWom+JZ7NKKn1lt/yGV/tUNwOovxYa9l9VL5hnXQdMc+mENbhJzosQ==}
    engines: {node: '>=18'}

  chardet@2.0.0:
    resolution: {integrity: sha512-xVgPpulCooDjY6zH4m9YW3jbkaBe3FKIAvF5sj5t7aBNsVl2ljIE+xwJ4iNgiDZHFQvNIpjdKdVOQvvk5ZfxbQ==}

  cheerio-select@2.1.0:
    resolution: {integrity: sha512-9v9kG0LvzrlcungtnJtpGNxY+fzECQKhK4EGJX2vByejiMX84MFNQw4UxPJl3bFbTMw+Dfs37XaIkCwTZfLh4g==}

  cheerio@1.0.0:
    resolution: {integrity: sha512-quS9HgjQpdaXOvsZz82Oz7uxtXiy6UIsIQcpBj7HRw2M63Skasm9qlDocAM7jNuaxdhpPU7c4kJN+gA5MCu4ww==}
    engines: {node: '>=18.17'}

  cjs-module-lexer@1.4.1:
    resolution: {integrity: sha512-cuSVIHi9/9E/+821Qjdvngor+xpnlwnuwIyZOaLmHBVdXL+gP+I6QQB9VkO7RI77YIcTV+S1W9AreJ5eN63JBA==}

  cliui@6.0.0:
    resolution: {integrity: sha512-t6wbgtoCXvAzst7QgXxJYqPt0usEfbgQdftEPbLL/cvv6HPE5VgvqCuAIDR0NgU52ds6rFwqrgakNLrHEjCbrQ==}

  color-convert@2.0.1:
    resolution: {integrity: sha512-RRECPsj7iu/xb5oKYcsFHSppFNnsj/52OVTRKb4zP5onXwVF3zVmmToNcOfGC+CRDpfK/U584fMg38ZHCaElKQ==}
    engines: {node: '>=7.0.0'}

  color-name@1.1.4:
    resolution: {integrity: sha512-dOy+3AuW3a2wNbZHIuMZpTcgjGuLU/uBL/ubcZF9OXbDo8ff4O8yVp5Bf0efS8uEoYo5q4Fx7dY9OgQGXgAsQA==}

  color-string@1.9.1:
    resolution: {integrity: sha512-shrVawQFojnZv6xM40anx4CkoDP+fZsw/ZerEMsW/pyzsRbElpsL/DBVW7q3ExxwusdNXI3lXpuhEZkzs8p5Eg==}

  color@4.2.3:
    resolution: {integrity: sha512-1rXeuUUiGGrykh+CeBdu5Ie7OJwinCgQY0bc7GCRxy5xVHy+moaqkpL/jqQq0MtQOeYcrqEz4abc5f0KtU7W4A==}
    engines: {node: '>=12.5.0'}

  commander@2.20.3:
    resolution: {integrity: sha512-GpVkmM8vF2vQUkj2LvZmD35JxeJOLCwJ9cUkugyk2nuhbv3+mJvpLYYt+0+USMxE+oj+ey/lJEnhZw75x/OMcQ==}

  css-select@5.1.0:
    resolution: {integrity: sha512-nwoRF1rvRRnnCqqY7updORDsuqKzqYJ28+oSMaJMMgOauh3fvwHqMS7EZpIPqK8GL+g9mKxF1vP/ZjSeNjEVHg==}

  css-what@6.1.0:
    resolution: {integrity: sha512-HTUrgRJ7r4dsZKU6GjmpfRK1O76h97Z8MfS1G0FozR+oF2kG6Vfe8JE6zwrkbxigziPHinCJ+gCPjA9EaBDtRw==}
    engines: {node: '>= 6'}

  cssfilter@0.0.10:
    resolution: {integrity: sha512-FAaLDaplstoRsDR8XGYH51znUN0UY7nMc6Z9/fvE8EXGwvJE9hu7W2vHwx1+bd6gCYnln9nLbzxFTrcO9YQDZw==}

  csv-parser@3.1.0:
    resolution: {integrity: sha512-egOwFF+imkpAE0gTrbzdf7c322lonHAmLPT2Ou1b5lhTSeXyfEdaMBdWuVeUJ6fsYuR0/ENonFo16kEXWKOQFw==}
    engines: {node: '>= 10'}
    hasBin: true

  csv-writer-portable@1.7.6:
    resolution: {integrity: sha512-WR1ScJQb0GTx6KhLDGsHkq4i65QtzRmJiLaHLLuzIEdqIwDjJnnsC5hePhXm9WmcgI2VuL6IHExye0Cv7n2Fdw==}

  data-uri-to-buffer@4.0.1:
    resolution: {integrity: sha512-0R9ikRb668HB7QDxT1vkpuUBtqc53YyAwMwGeUFKRojY/NWKvdZ+9UYtRfGmhqNbRkTSVpMbmyhXipFFv2cb/A==}
    engines: {node: '>= 12'}

  debug@4.4.0:
    resolution: {integrity: sha512-6WTZ/IxCY/T6BALoZHaE4ctp9xm+Z5kY/pzYaCHRFeyVhojxlrm+46y68HA6hr0TcwEssoxNiDEUJQjfPZ/RYA==}
    engines: {node: '>=6.0'}
    peerDependencies:
      supports-color: '*'
    peerDependenciesMeta:
      supports-color:
        optional: true

  decamelize@1.2.0:
    resolution: {integrity: sha512-z2S+W9X73hAUUki+N+9Za2lBlun89zigOyGrsax+KUQ6wKW4ZoWpEYBkGhQjwAjjDCkWxhY0VKEhk8wzY7F5cA==}
    engines: {node: '>=0.10.0'}

  detect-libc@2.0.3:
    resolution: {integrity: sha512-bwy0MGW55bG41VqxxypOsdSdGqLwXPI/focwgTYCFMbdUiBAxLg9CFzG08sz2aqzknwiX7Hkl0bQENjg8iLByw==}
    engines: {node: '>=8'}

  dijkstrajs@1.0.3:
    resolution: {integrity: sha512-qiSlmBq9+BCdCA/L46dw8Uy93mloxsPSbwnm5yrKn2vMPiy8KyAskTF6zuV/j5BMsmOGZDPs7KjU+mjb670kfA==}

  dom-serializer@2.0.0:
    resolution: {integrity: sha512-wIkAryiqt/nV5EQKqQpo3SToSOV9J0DnbJqwK7Wv/Trc92zIAYZ4FlMu+JPFW1DfGFt81ZTCGgDEabffXeLyJg==}

  domelementtype@2.3.0:
    resolution: {integrity: sha512-OLETBj6w0OsagBwdXnPdN0cnMfF9opN69co+7ZrbfPGrdpPVNBUj02spi6B1N7wChLQiPn4CSH/zJvXw56gmHw==}

  domhandler@5.0.3:
    resolution: {integrity: sha512-cgwlv/1iFQiFnU96XXgROh8xTeetsnJiDsTc7TYCLFd9+/WNkIqPTxiM/8pSd8VIrhXGTf1Ny1q1hquVqDJB5w==}
    engines: {node: '>= 4'}

  domutils@3.2.1:
    resolution: {integrity: sha512-xWXmuRnN9OMP6ptPd2+H0cCbcYBULa5YDTbMm/2lvkWvNA3O4wcW+GvzooqBuNM8yy6pl3VIAeJTUUWUbfI5Fw==}

  drizzle-kit@0.30.1:
    resolution: {integrity: sha512-HmA/NeewvHywhJ2ENXD3KvOuM/+K2dGLJfxVfIHsGwaqKICJnS+Ke2L6UcSrSrtMJLJaT0Im1Qv4TFXfaZShyw==}
    hasBin: true

  drizzle-orm@0.38.3:
    resolution: {integrity: sha512-w41Y+PquMpSff/QDRGdItG0/aWca+/J3Sda9PPGkTxBtjWQvgU1jxlFBXdjog5tYvTu58uvi3PwR1NuCx0KeZg==}
    peerDependencies:
      '@aws-sdk/client-rds-data': '>=3'
      '@cloudflare/workers-types': '>=4'
      '@electric-sql/pglite': '>=0.2.0'
      '@libsql/client': '>=0.10.0'
      '@libsql/client-wasm': '>=0.10.0'
      '@neondatabase/serverless': '>=0.10.0'
      '@op-engineering/op-sqlite': '>=2'
      '@opentelemetry/api': ^1.4.1
      '@planetscale/database': '>=1'
      '@prisma/client': '*'
      '@tidbcloud/serverless': '*'
      '@types/better-sqlite3': '*'
      '@types/pg': '*'
      '@types/react': '>=18'
      '@types/sql.js': '*'
      '@vercel/postgres': '>=0.8.0'
      '@xata.io/client': '*'
      better-sqlite3: '>=7'
      bun-types: '*'
      expo-sqlite: '>=14.0.0'
      knex: '*'
      kysely: '*'
      mysql2: '>=2'
      pg: '>=8'
      postgres: '>=3'
      prisma: '*'
      react: '>=18'
      sql.js: '>=1'
      sqlite3: '>=5'
    peerDependenciesMeta:
      '@aws-sdk/client-rds-data':
        optional: true
      '@cloudflare/workers-types':
        optional: true
      '@electric-sql/pglite':
        optional: true
      '@libsql/client':
        optional: true
      '@libsql/client-wasm':
        optional: true
      '@neondatabase/serverless':
        optional: true
      '@op-engineering/op-sqlite':
        optional: true
      '@opentelemetry/api':
        optional: true
      '@planetscale/database':
        optional: true
      '@prisma/client':
        optional: true
      '@tidbcloud/serverless':
        optional: true
      '@types/better-sqlite3':
        optional: true
      '@types/pg':
        optional: true
      '@types/react':
        optional: true
      '@types/sql.js':
        optional: true
      '@vercel/postgres':
        optional: true
      '@xata.io/client':
        optional: true
      better-sqlite3:
        optional: true
      bun-types:
        optional: true
      expo-sqlite:
        optional: true
      knex:
        optional: true
      kysely:
        optional: true
      mysql2:
        optional: true
      pg:
        optional: true
      postgres:
        optional: true
      prisma:
        optional: true
      react:
        optional: true
      sql.js:
        optional: true
      sqlite3:
        optional: true

  emoji-regex@8.0.0:
    resolution: {integrity: sha512-MSjYzcWNOA0ewAHpz0MxpYFvwg6yjy1NG3xteoqz644VCo/RPgnr1/GGt+ic3iJTzQ8Eu3TdM14SawnVUmGE6A==}

  encoding-sniffer@0.2.0:
    resolution: {integrity: sha512-ju7Wq1kg04I3HtiYIOrUrdfdDvkyO9s5XM8QAj/bN61Yo/Vb4vgJxy5vi4Yxk01gWHbrofpPtpxM8bKger9jhg==}

  entities@4.5.0:
    resolution: {integrity: sha512-V0hjH4dGPh9Ao5p0MoRY6BVqtwCjhz6vI5LT8AJ55H+4g9/4vbHx1I54fS0XuclLhDHArPQCiMjDxjaL8fPxhw==}
    engines: {node: '>=0.12'}

  es-toolkit@1.30.1:
    resolution: {integrity: sha512-ZXflqanzH8BpHkDhFa10bBf6ONDCe84EPUm7SSICGzuuROSluT2ynTPtwn9PcRelMtorCRozSknI/U0MNYp0Uw==}

  esbuild-register@3.6.0:
    resolution: {integrity: sha512-H2/S7Pm8a9CL1uhp9OvjwrBh5Pvx0H8qVOxNu8Wed9Y7qv56MPtq+GGM8RJpq6glYJn9Wspr8uw7l55uyinNeg==}
    peerDependencies:
      esbuild: '>=0.12 <1'

  esbuild@0.18.20:
    resolution: {integrity: sha512-ceqxoedUrcayh7Y7ZX6NdbbDzGROiyVBgC4PriJThBKSVPWnnFHZAkfI1lJT8QFkOwH4qOS2SJkS4wvpGl8BpA==}
    engines: {node: '>=12'}
    hasBin: true

  esbuild@0.19.12:
    resolution: {integrity: sha512-aARqgq8roFBj054KvQr5f1sFu0D65G+miZRCuJyJ0G13Zwx7vRar5Zhn2tkQNzIXcBrNVsv/8stehpj+GAjgbg==}
    engines: {node: '>=12'}
    hasBin: true

  esbuild@0.23.1:
    resolution: {integrity: sha512-VVNz/9Sa0bs5SELtn3f7qhJCDPCF5oMEl5cO9/SSinpE9hbPVvxbd572HH5AKiP7WD8INO53GgfDDhRjkylHEg==}
    engines: {node: '>=18'}
    hasBin: true

  etag@1.8.1:
    resolution: {integrity: sha512-aIL5Fx7mawVa300al2BnEE4iNvo1qETxLrPI/o05L7z6go7fCw1J6EQmbK4FmJ2AS7kgVF/KEZWufBfdClMcPg==}
    engines: {node: '>= 0.6'}

  event-target-shim@5.0.1:
    resolution: {integrity: sha512-i/2XbnSz/uxRCU6+NdVJgKWDTM427+MqYbkQzD321DuCQJUqOuJKIA0IM2+W2xtYHdKOmZ4dR6fExsd4SXL+WQ==}
    engines: {node: '>=6'}

  fast-xml-parser@4.4.1:
    resolution: {integrity: sha512-xkjOecfnKGkSsOwtZ5Pz7Us/T6mrbPQrq0nh+aCO5V9nk5NLWmasAHumTKjiPJPWANe+kAZ84Jc8ooJkzZ88Sw==}
    hasBin: true

  fetch-blob@3.2.0:
    resolution: {integrity: sha512-7yAQpD2UMJzLi1Dqv7qFYnPbaPx7ZfFK6PiIxQ4PfkGPyNyl2Ugx+a/umUonmKqjhM4DnfbMvdX6otXq83soQQ==}
    engines: {node: ^12.20 || >= 14.13}

  find-up@4.1.0:
    resolution: {integrity: sha512-PpOwAdQ/YlXQ2vj8a3h8IipDuYRi3wceVQQGYWxNINccq40Anw7BlsEXCMbt1Zt+OLA6Fq9suIpIWD0OsnISlw==}
    engines: {node: '>=8'}

  flattie@1.1.1:
    resolution: {integrity: sha512-9UbaD6XdAL97+k/n+N7JwX46K/M6Zc6KcFYskrYL8wbBV/Uyk0CTAMY0VT+qiK5PM7AIc9aTWYtq65U7T+aCNQ==}
    engines: {node: '>=8'}

  fluent-ffmpeg@2.1.3:
    resolution: {integrity: sha512-Be3narBNt2s6bsaqP6Jzq91heDgOEaDCJAXcE3qcma/EJBSy5FB4cvO31XBInuAuKBx8Kptf8dkhjK0IOru39Q==}
    engines: {node: '>=18'}

  flydrive@1.1.0:
    resolution: {integrity: sha512-acV6Pl2T+jjOURyvE57c79HP2KZmeI6sgPO6n5fZnExre4y8SCcLz5Fzttz79Snrpp6HbsA1q255OdVDf5Vrfg==}
    engines: {node: '>=20.6.0'}
    peerDependencies:
      '@aws-sdk/client-s3': ^3.577.0
      '@aws-sdk/s3-request-presigner': ^3.577.0
      '@google-cloud/storage': ^7.10.2
    peerDependenciesMeta:
      '@aws-sdk/client-s3':
        optional: true
      '@aws-sdk/s3-request-presigner':
        optional: true
      '@google-cloud/storage':
        optional: true

  formdata-polyfill@4.0.10:
    resolution: {integrity: sha512-buewHzMvYL29jdeQTVILecSaZKnt/RJWjoZCF5OW60Z67/GmSLBkOFM7qh1PI3zFNtJbaZL5eQu1vLfazOwj4g==}
    engines: {node: '>=12.20.0'}

  forwarded-parse@2.1.2:
    resolution: {integrity: sha512-alTFZZQDKMporBH77856pXgzhEzaUVmLCDk+egLgIgHst3Tpndzz8MnKe+GzRJRfvVdn69HhpW7cmXzvtLvJAw==}

  fsevents@2.3.3:
    resolution: {integrity: sha512-5xoDfX+fL7faATnagmWPpbFtwh/R77WmMMqqHGS65C3vvB0YHrgF+B1YmZ3441tMj5n63k0212XNoJwzlhffQw==}
    engines: {node: ^8.16.0 || ^10.6.0 || >=11.0.0}
    os: [darwin]

  function-bind@1.1.2:
    resolution: {integrity: sha512-7XHNxH7qX9xG5mIwxkhumTox/MIRNcOgDrxWsMt2pAr23WHp6MrRlN7FBSFpCpr+oVO0F744iUgR82nJMfG2SA==}

  get-caller-file@2.0.5:
    resolution: {integrity: sha512-DyFP3BM/3YHTQOCUL/w0OZHR0lpKeGrxotcHWcqNEdnltqFwXVfhEBQ94eIo34AfQpo0rGki4cyIiftY06h2Fg==}
    engines: {node: 6.* || 8.* || >= 10.*}

  get-stream@6.0.1:
    resolution: {integrity: sha512-ts6Wi+2j3jQjqi70w5AlN8DFnkSwC+MqmxEzdEALB2qXZYV3X/b1CTfgPLGJNMeAWxdPfU8FO1ms3NUfaHCPYg==}
    engines: {node: '>=10'}

  get-tsconfig@4.8.1:
    resolution: {integrity: sha512-k9PN+cFBmaLWtVz29SkUoqU5O0slLuHJXt/2P+tMVFT+phsSGXGkp9t3rQIqdz0e+06EHNGs3oM6ZX1s2zHxRg==}

  hasown@2.0.2:
    resolution: {integrity: sha512-0hJU9SCPvmMzIBdZFqNPXWa6dqh7WdH0cII9y+CyS8rG3nL48Bclra9HmKhVVUHyPWNH5Y7xDwAB7bfgSjkUMQ==}
    engines: {node: '>= 0.4'}

  hono@4.6.14:
    resolution: {integrity: sha512-j4VkyUp2xazGJ8eCCLN1Vm/bxdvm/j5ZuU9AIjLu9vapn2M44p9L3Ktr9Vnb2RN2QtcR/wVjZVMlT5k7GJQgPw==}
    engines: {node: '>=16.9.0'}

  htmlparser2@8.0.2:
    resolution: {integrity: sha512-GYdjWKDkbRLkZ5geuHs5NY1puJ+PXwP7+fHPRz06Eirsb9ugf6d8kkXav6ADhcODhFFPMIXyxkxSuMf3D6NCFA==}

  htmlparser2@9.1.0:
    resolution: {integrity: sha512-5zfg6mHUoaer/97TxnGpxmbR7zJtPwIYFMZ/H5ucTlPZhKvtum05yiPK3Mgai3a0DyVxv7qYqoweaEd2nrYQzQ==}

  iconv-lite@0.6.3:
    resolution: {integrity: sha512-4fCk79wshMdzMp2rH06qWrJE4iolqLhCUH+OiuIgU++RB0+94NlDL81atO7GX55uUKueo0txHNtvEyI6D7WdMw==}
    engines: {node: '>=0.10.0'}

  import-in-the-middle@1.12.0:
    resolution: {integrity: sha512-yAgSE7GmtRcu4ZUSFX/4v69UGXwugFFSdIQJ14LHPOPPQrWv8Y7O9PHsw8Ovk7bKCLe4sjXMbZFqGFcLHpZ89w==}

  is-arrayish@0.3.2:
    resolution: {integrity: sha512-eVRqCvVlZbuw3GrM63ovNSNAeA1K16kaR/LRY/92w0zxQ5/1YzwblUX652i4Xs9RwAGjW9d9y6X88t8OaAJfWQ==}

  is-core-module@2.16.1:
    resolution: {integrity: sha512-UfoeMA6fIJ8wTYFEUjelnaGI67v6+N7qXJEvQuIGa99l4xsCruSYOVSQ0uPANn4dAzm8lkYPaKLrrijLq7x23w==}
    engines: {node: '>= 0.4'}

  is-fullwidth-code-point@3.0.0:
    resolution: {integrity: sha512-zymm5+u+sCsSWyD9qNaejV3DFvhCKclKdizYaJUuHA83RLjb7nSuGnddCHGv0hk+KY7BMAlsWeK4Ueg6EV6XQg==}
    engines: {node: '>=8'}

  isexe@2.0.0:
    resolution: {integrity: sha512-RHxMLp9lnKHGHRng9QFhRCMbYAcVpn69smSGcq3f36xjgVVWThj4qqLbTLlq7Ssj8B+fIQ1EuCEGI2lKsyQeIw==}

  isexe@3.1.1:
    resolution: {integrity: sha512-LpB/54B+/2J5hqQ7imZHfdU31OlgQqx7ZicVlkm9kzg9/w8GKLEcFfJl/t7DCEDueOyBAD6zCCwTO6Fzs0NoEQ==}
    engines: {node: '>=16'}

  iso-639-1@3.1.3:
    resolution: {integrity: sha512-1jz0Wh9hyLMRwqEPchb/KZCiTqfFWtc9R3nm7GHPygBAKS8wdKJ3FH4lvLsri6UtAE5Kz5SnowtXZa//6bqMyw==}
    engines: {node: '>=6.0'}

  jsbi@4.3.0:
    resolution: {integrity: sha512-SnZNcinB4RIcnEyZqFPdGPVgrg2AcnykiBy0sHVJQKHYeaLUvi3Exj+iaPpLnFVkDPZIV4U0yvgC9/R4uEAZ9g==}

  json-canon@1.0.1:
    resolution: {integrity: sha512-PQcj4PFOTAQxE8PgoQ4KrM0DcKWZd7S3ELOON8rmysl9I8JuFMgxu1H9v+oZsTPjjkpeS3IHPwLjr7d+gKygnw==}

  jsonld@8.3.3:
    resolution: {integrity: sha512-9YcilrF+dLfg9NTEof/mJLMtbdX1RJ8dbWtJgE00cMOIohb1lIyJl710vFiTaiHTl6ZYODJuBd32xFvUhmv3kg==}
    engines: {node: '>=14'}

  ky-universal@0.11.0:
    resolution: {integrity: sha512-65KyweaWvk+uKKkCrfAf+xqN2/epw1IJDtlyCPxYffFCMR8u1sp2U65NtWpnozYfZxQ6IUzIlvUcw+hQ82U2Xw==}
    engines: {node: '>=14.16'}
    peerDependencies:
      ky: '>=0.31.4'
      web-streams-polyfill: '>=3.2.1'
    peerDependenciesMeta:
      web-streams-polyfill:
        optional: true

  ky@0.33.3:
    resolution: {integrity: sha512-CasD9OCEQSFIam2U8efFK81Yeg8vNMTBUqtMOHlrcWQHqUX3HeCl9Dr31u4toV7emlH8Mymk5+9p0lL6mKb/Xw==}
    engines: {node: '>=14.16'}

  linkify-it@5.0.0:
    resolution: {integrity: sha512-5aHCbzQRADcdP+ATqnDuhhJ/MRIqDkZX5pyjFHRRysS8vZ5AbqGEoFIb6pYHPZ+L/OC2Lc+xT8uHVVR5CAK/wQ==}

  locate-path@5.0.0:
    resolution: {integrity: sha512-t7hw9pI+WvuwNJXwk5zVHpyhIqzg2qTlklJOf0mVxGSbe3Fp2VieZcduNYjaLDoy6p9uGpQEGWG87WpMKlNq8g==}
    engines: {node: '>=8'}

  lru-cache@6.0.0:
    resolution: {integrity: sha512-Jo6dJ04CmSjuznwJSS3pUeWmd/H0ffTlkXXgwZi+eq1UCmqQwCh+eLsYOYCwY991i2Fah4h1BEMCx4qThGbsiA==}
    engines: {node: '>=10'}

  markdown-it-replace-link@1.2.2:
    resolution: {integrity: sha512-JpeY+TMKqttF+tZQDmkFxXs/8PTohFvw4Z76h98O06ZEx66PNd1wMV0Odp094O/mvvf6iOnjdHpTKAfDUwhH1A==}
    peerDependencies:
      '@types/markdown-it': '*'
      markdown-it: '*'

  markdown-it@14.1.0:
    resolution: {integrity: sha512-a54IwgWPaeBCAAsv13YgmALOF1elABB08FxO9i+r4VFk5Vl4pKokRPeX8u5TCgSsPi6ec1otfLjdOpVcgbpshg==}
    hasBin: true

  mdurl@2.0.0:
    resolution: {integrity: sha512-Lf+9+2r+Tdp5wXDXC4PcIBjTDtq4UKjCPMQhKIuzpJNW0b96kVqSwW0bT7FhRSfmAiFYgP+SCRvdrDozfh0U5w==}

  mime-db@1.52.0:
    resolution: {integrity: sha512-sPU4uV7dYlvtWJxwwxHD0PuihVNiE7TyAbQ5SWxDCB9mUYvOgroQOwYQQOKPJ8CIbE+1ETVlOoK1UC2nU3gYvg==}
    engines: {node: '>= 0.6'}

  mime-types@2.1.35:
    resolution: {integrity: sha512-ZDY+bPm5zTTF+YpCrAU9nK0UgICYPT0QtT1NZWFv4s++TNkcgVaT0g6+4R2uI4MjQjzysHB1zxuWL50hzaeXiw==}
    engines: {node: '>= 0.6'}

  mime@4.0.6:
    resolution: {integrity: sha512-4rGt7rvQHBbaSOF9POGkk1ocRP16Md1x36Xma8sz8h8/vfCUI2OtEIeCqe4Ofes853x4xDoPiFLIT47J5fI/7A==}
    engines: {node: '>=16'}
    hasBin: true

  module-details-from-path@1.0.3:
    resolution: {integrity: sha512-ySViT69/76t8VhE1xXHK6Ch4NcDd26gx0MzKXLO+F7NOtnqH68d9zF94nT8ZWSxXh8ELOERsnJO/sWt1xZYw5A==}

  ms@2.1.3:
    resolution: {integrity: sha512-6FlzubTLZG3J2a/NVCAleEhjzq5oxgHyaCU9yYXvcLsvoVaHJq/s5xXI6/XXP6tz7R9xAOtHnSO/tXtF3WRTlA==}

  multibase@4.0.6:
    resolution: {integrity: sha512-x23pDe5+svdLz/k5JPGCVdfn7Q5mZVMBETiC+ORfO+sor9Sgs0smJzAjfTbM5tckeCqnaUuMYoz+k3RXMmJClQ==}
    engines: {node: '>=12.0.0', npm: '>=6.0.0'}
    deprecated: This module has been superseded by the multiformats module

  multicodec@3.2.1:
    resolution: {integrity: sha512-+expTPftro8VAW8kfvcuNNNBgb9gPeNYV9dn+z1kJRWF2vih+/S79f2RVeIwmrJBUJ6NT9IUPWnZDQvegEh5pw==}
    deprecated: This module has been superseded by the multiformats module

  multiformats@9.9.0:
    resolution: {integrity: sha512-HoMUjhH9T8DDBNT+6xzkrd9ga/XiBI4xLr58LJACwK6G3HTOPeMz4nB4KJs33L2BelrIJa7P0VuNaVF3hMYfjg==}

  neat-csv@7.0.0:
    resolution: {integrity: sha512-ZmiKZNkdqb6hrBU3lDHm52vWXs6CuFPfw6ZoJZNnY7IIpfA1fxM0UPPi+iQpqQo82qcLbsZPwLkQ1cdrMDtwwA==}
    engines: {node: ^12.20.0 || ^14.13.1 || >=16.0.0}

  node-addon-api@8.3.0:
    resolution: {integrity: sha512-8VOpLHFrOQlAH+qA0ZzuGRlALRA6/LVh8QJldbrC4DY0hXoMP0l4Acq8TzFC018HztWiRqyCEj2aTWY2UvnJUg==}
    engines: {node: ^18 || ^20 || >= 21}

  node-domexception@1.0.0:
    resolution: {integrity: sha512-/jKZoMpw0F8GRwl4/eLROPA3cfcXtLApP0QzLmUT/HuPCZWyB7IY9ZrMeKw2O/nFIqPQB3PVM9aYm0F312AXDQ==}
    engines: {node: '>=10.5.0'}

  node-fetch@3.3.2:
    resolution: {integrity: sha512-dRB78srN/l6gqWulah9SrxeYnxeddIG30+GOqK/9OlLVyLg3HPnr6SqOWTWOXKRwC2eGYCkZ59NNuSgvSrpgOA==}
    engines: {node: ^12.20.0 || ^14.13.1 || >=16.0.0}

  node-gyp-build@4.8.4:
    resolution: {integrity: sha512-LA4ZjwlnUblHVgq0oBF3Jl/6h/Nvs5fzBLwdEF4nuxnFdsfajde4WfxtJr3CaiH+F6ewcIB/q4jQ4UzPyid+CQ==}
    hasBin: true

  nth-check@2.1.1:
    resolution: {integrity: sha512-lqjrjmaOoAnWfMmBPL+XNnynZh2+swxiX3WUE0s4yEHI6m+AwrK2UZOimIRl3X/4QctVqS8AiZjFqyOGrMXb/w==}

  open-graph-scraper@6.8.3:
    resolution: {integrity: sha512-nzMlmvwoFOcFsghNxtrSMXayxiZKqEN373AbtTGKrOxw6LRXaTay8kBjGpUaTIAc0gsjpnGZloR2uQuNc7QoQA==}
    engines: {node: '>=18.0.0'}

  otpauth@9.3.6:
    resolution: {integrity: sha512-eIcCvuEvcAAPHxUKC9Q4uCe0Fh/yRc5jv9z+f/kvyIF2LPrhgAOuLB7J9CssGYhND/BL8M9hlHBTFmffpoQlMQ==}

  p-limit@2.3.0:
    resolution: {integrity: sha512-//88mFWSJx8lxCzwdAABTJL2MyWB12+eIY7MDL2SqLmAkeKU9qxRvWuSyTjm3FUmpBEMuFfckAIqEaVGUDxb6w==}
    engines: {node: '>=6'}

  p-locate@4.1.0:
    resolution: {integrity: sha512-R79ZZ/0wAxKGu3oYMlz8jy/kbhsNrS7SKZ7PxEHBgJ5+F2mtFW2fK2cOtBh1cHYkQsbzFV7I+EoRKe6Yt0oK7A==}
    engines: {node: '>=8'}

  p-try@2.2.0:
    resolution: {integrity: sha512-R4nPAVTAU0B9D35/Gk3uJf/7XYbQcyohSKdvAxIRSNghFl4e71hVoGnBNQz9cWaXxO2I10KTC+3jMdvvoKw6dQ==}
    engines: {node: '>=6'}

  parse5-htmlparser2-tree-adapter@7.1.0:
    resolution: {integrity: sha512-ruw5xyKs6lrpo9x9rCZqZZnIUntICjQAd0Wsmp396Ul9lN/h+ifgVV1x1gZHi8euej6wTfpqX8j+BFQxF0NS/g==}

  parse5-parser-stream@7.1.2:
    resolution: {integrity: sha512-JyeQc9iwFLn5TbvvqACIF/VXG6abODeB3Fwmv/TGdLk2LfbWkaySGY72at4+Ty7EkPZj854u4CrICqNk2qIbow==}

  parse5@7.2.1:
    resolution: {integrity: sha512-BuBYQYlv1ckiPdQi/ohiivi9Sagc9JG+Ozs0r7b/0iK3sKmrb0b9FdWdBbOdx6hBCM/F9Ir82ofnBhtZOjCRPQ==}

  path-exists@4.0.0:
    resolution: {integrity: sha512-ak9Qy5Q7jYb2Wwcey5Fpvg2KoAc/ZIhLSLOSBmRmygPsGwkVVt0fZa0qrtMz+m6tJTAHfZQ8FnmB4MG4LWy7/w==}
    engines: {node: '>=8'}

  path-parse@1.0.7:
    resolution: {integrity: sha512-LDJzPVEEEPR+y48z93A0Ed0yXb8pAByGWo/k5YYdYgpY2/2EsOsksJrq7lOHxryrVOn1ejG6oAp8ahvOIQD8sw==}

  pg-int8@1.0.1:
    resolution: {integrity: sha512-WCtabS6t3c8SkpDBUlb1kjOs7l66xsGdKpIPZsg4wR+B3+u9UAum2odSsF9tnvxg80h4ZxLWMy4pRjOsFIqQpw==}
    engines: {node: '>=4.0.0'}

  pg-protocol@1.7.0:
    resolution: {integrity: sha512-hTK/mE36i8fDDhgDFjy6xNOG+LCorxLG3WO17tku+ij6sVHXh1jQUJ8hYAnRhNla4QVD2H8er/FOjc/+EgC6yQ==}

  pg-types@2.2.0:
    resolution: {integrity: sha512-qTAAlrEsl8s4OiEQY69wDvcMIdQN6wdz5ojQiOy6YRMuynxenON0O5oCpJI6lshc6scgAY8qvJ2On/p+CXY0GA==}
    engines: {node: '>=4'}

  pkijs@3.2.4:
    resolution: {integrity: sha512-Et9V5QpvBilPFgagJcaKBqXjKrrgF5JL2mSDELk1vvbOTt4fuBhSSsGn9Tcz0TQTfS5GCpXQ31Whrpqeqp0VRg==}
    engines: {node: '>=12.0.0'}

  pluralize@8.0.0:
    resolution: {integrity: sha512-Nc3IT5yHzflTfbjgqWcCPpo7DaKy4FnpB0l/zCAW0Tc7jxAiuqSxHasntB3D7887LSrA93kDJ9IXovxJYxyLCA==}
    engines: {node: '>=4'}

  pngjs@5.0.0:
    resolution: {integrity: sha512-40QW5YalBNfQo5yRYmiw7Yz6TKKVr3h6970B2YE+3fQpsWcrbj1PzJgxeJ19DRQjhMbKPIuMY8rFaXc8moolVw==}
    engines: {node: '>=10.13.0'}

  postgres-array@2.0.0:
    resolution: {integrity: sha512-VpZrUqU5A69eQyW2c5CA1jtLecCsN2U/bD6VilrFDWq5+5UIEVO7nazS3TEcHf1zuPYO/sqGvUvW62g86RXZuA==}
    engines: {node: '>=4'}

  postgres-bytea@1.0.0:
    resolution: {integrity: sha512-xy3pmLuQqRBZBXDULy7KbaitYqLcmxigw14Q5sj8QBVLqEwXfeybIKVWiqAXTlcvdvb0+xkOtDbfQMOf4lST1w==}
    engines: {node: '>=0.10.0'}

  postgres-date@1.0.7:
    resolution: {integrity: sha512-suDmjLVQg78nMK2UZ454hAG+OAW+HQPZ6n++TNDUX+L0+uUlLywnoxJKDou51Zm+zTCjrCl0Nq6J9C5hP9vK/Q==}
    engines: {node: '>=0.10.0'}

  postgres-interval@1.2.0:
    resolution: {integrity: sha512-9ZhXKM/rw350N1ovuWHbGxnGh/SNJ4cnxHiM0rxE4VN41wsg8P8zWn9hv/buK00RP4WvlOyr/RBDiptyxVbkZQ==}
    engines: {node: '>=0.10.0'}

  postgres@3.4.5:
    resolution: {integrity: sha512-cDWgoah1Gez9rN3H4165peY9qfpEo+SA61oQv65O3cRUE1pOEoJWwddwcqKE8XZYjbblOJlYDlLV4h67HrEVDg==}
    engines: {node: '>=12'}

  punycode.js@2.3.1:
    resolution: {integrity: sha512-uxFIHU0YlHYhDQtV4R9J6a52SLx28BCjT+4ieh7IGbgwVJWO+km431c4yRlREUAsAmt/uMjQUyQHNEPf0M39CA==}
    engines: {node: '>=6'}

  pvtsutils@1.3.6:
    resolution: {integrity: sha512-PLgQXQ6H2FWCaeRak8vvk1GW462lMxB5s3Jm673N82zI4vqtVUPuZdffdZbPDFRoU8kAhItWFtPCWiPpp4/EDg==}

  pvutils@1.1.3:
    resolution: {integrity: sha512-pMpnA0qRdFp32b1sJl1wOJNxZLQ2cbQx+k6tjNtZ8CpvVhNqEPRgivZ2WOUev2YMajecdH7ctUPDvEe87nariQ==}
    engines: {node: '>=6.0.0'}

  qrcode@1.5.4:
    resolution: {integrity: sha512-1ca71Zgiu6ORjHqFBDpnSMTR2ReToX4l1Au1VFLyVeBTFavzQnv5JxMFr3ukHVKpSrSA2MCk0lNJSykjUfz7Zg==}
    engines: {node: '>=10.13.0'}
    hasBin: true

  rdf-canonize@3.4.0:
    resolution: {integrity: sha512-fUeWjrkOO0t1rg7B2fdyDTvngj+9RlUyL92vOdiB7c0FPguWVsniIMjEtHH+meLBO9rzkUlUzBVXgWrjI8P9LA==}
    engines: {node: '>=12'}

  require-directory@2.1.1:
    resolution: {integrity: sha512-fGxEI7+wsG9xrvdjsrlmL22OMTTiHRwAMroiEeMgq8gzoLC/PQr7RsRDSTLUg/bZAZtF+TVIkHc6/4RIKrui+Q==}
    engines: {node: '>=0.10.0'}

  require-in-the-middle@7.4.0:
    resolution: {integrity: sha512-X34iHADNbNDfr6OTStIAHWSAvvKQRYgLO6duASaVf7J2VA3lvmNYboAHOuLC2huav1IwgZJtyEcJCKVzFxOSMQ==}
    engines: {node: '>=8.6.0'}

  require-main-filename@2.0.0:
    resolution: {integrity: sha512-NKN5kMDylKuldxYLSUfrbo5Tuzh4hd+2E8NPPX02mZtn1VuREQToYe/ZdlJy+J3uCpfaiGF05e7B8W0iXbQHmg==}

  resolve-pkg-maps@1.0.0:
    resolution: {integrity: sha512-seS2Tj26TBVOC2NIc2rOe2y2ZO7efxITtLZcGSOnHHNOQ7CkiUBfw0Iw2ck6xkIhPwLhKNLS8BO+hEpngQlqzw==}

  resolve@1.22.10:
    resolution: {integrity: sha512-NPRy+/ncIMeDlTAsuqwKIiferiawhefFJtkNSW0qZJEqMEb+qBt/77B/jGeeek+F0uOeN05CDa6HXbbIgtVX4w==}
    engines: {node: '>= 0.4'}
    hasBin: true

  safe-stable-stringify@2.5.0:
    resolution: {integrity: sha512-b3rppTKm9T+PsVCBEOUR46GWI7fdOs00VKZ1+9c1EWDaDMvjQc6tUwuFyIprgGgTcWoVHSKrU8H31ZHA2e0RHA==}
    engines: {node: '>=10'}

  safer-buffer@2.1.2:
    resolution: {integrity: sha512-YZo3K82SD7Riyi0E1EQPojLz7kpepnSQI9IyPbHHg1XXXevb5dJI7tpyN2ADxGcQbHG7vcyRHk0cbwqcQriUtg==}

  secure-json-parse@2.7.0:
    resolution: {integrity: sha512-6aU+Rwsezw7VR8/nyvKTx8QpWH9FrcYiXXlqC4z5d5XQBDRqtbfsRjnwGyqbi3gddNtWHuEk9OANUotL26qKUw==}

  semver@7.6.3:
    resolution: {integrity: sha512-oVekP1cKtI+CTDvHWYFUcMtsK/00wmAEfyqKfNdARm8u1wNVhSgaX7A8d4UuIlUI5e84iEwOhs7ZPYRmzU9U6A==}
    engines: {node: '>=10'}
    hasBin: true

  set-blocking@2.0.0:
    resolution: {integrity: sha512-KiKBS8AnWGEyLzofFfmvKwpdPzqiy16LvQfK3yv/fVH7Bj13/wl3JSR1J+rfgRE9q7xUJK4qvgS8raSOeLUehw==}

  setimmediate@1.0.5:
    resolution: {integrity: sha512-MATJdZp8sLqDl/68LfQmbP8zKPLQNV6BIZoIgrscFDQ+RsvK/BxeDQOgyxKKoh0y/8h3BqVFnCqQ/gd+reiIXA==}

  sharp@0.33.5:
    resolution: {integrity: sha512-haPVm1EkS9pgvHrQ/F3Xy+hgcuMV0Wm9vfIBSiwZ05k+xgb0PkBQpGsAA/oWdDobNaZTH5ppvHtzCFbnSEwHVw==}
    engines: {node: ^18.17.0 || ^20.3.0 || >=21.0.0}

  shimmer@1.2.1:
    resolution: {integrity: sha512-sQTKC1Re/rM6XyFM6fIAGHRPVGvyXfgzIDvzoq608vM+jeyVD0Tu1E6Np0Kc2zAIFWIj963V2800iF/9LPieQw==}

  simple-swizzle@0.2.2:
    resolution: {integrity: sha512-JA//kQgZtbuY83m+xT+tXJkmJncGMTFT+C+g2h2R9uxkYIrE2yy9sgmcLhCnw57/WSD+Eh3J97FPEDFnbXnDUg==}

  slash@5.1.0:
    resolution: {integrity: sha512-ZA6oR3T/pEyuqwMgAKT0/hAv8oAXckzbkmR0UkUosQ+Mc4RxGoJkRmwHgHufaenlyAgE1Mxgpdcrf75y6XcnDg==}
    engines: {node: '>=14.16'}

  slugify@1.6.6:
    resolution: {integrity: sha512-h+z7HKHYXj6wJU+AnS/+IH8Uh9fdcX1Lrhg1/VMdf9PwoBQXFcXiAdsy2tSK0P6gKwJLXp02r90ahUCqHk9rrw==}
    engines: {node: '>=8.0.0'}

  source-map-support@0.5.21:
    resolution: {integrity: sha512-uBHU3L3czsIyYXKX88fdrGovxdSCoTGDRZ6SYXtSRxLZUzHg5P/66Ht6uoUlHu9EZod+inXhKo3qQgwXUT/y1w==}

  source-map@0.6.1:
    resolution: {integrity: sha512-UjgapumWlbMhkBgzT7Ykc5YXUT46F0iKu8SGXq0bcwP5dz/h0Plj6enJqjz1Zbq2l5WaqYnrVbwWOWMyF3F47g==}
    engines: {node: '>=0.10.0'}

  ssrfcheck@1.1.1:
    resolution: {integrity: sha512-Rehfb9i5+A/j3ou6vo974JBk9WQiODvqW6j3hWubP2/I5iU49akOWsGfbLJakwmiIYB5jnzz+M8ZaxOsW8/Sfg==}
    hasBin: true

  string-width@4.2.3:
    resolution: {integrity: sha512-wKyQRQpjJ0sIp62ErSZdGsjMJWsap5oRNihHhu6G7JVO/9jIB6UyevL+tXuOqrng8j/cxKTWyWUwvSTriiZz/g==}
    engines: {node: '>=8'}

  strip-ansi@6.0.1:
    resolution: {integrity: sha512-Y38VPSHcqkFrCpFnQ9vuSXmquuv5oXOKpGeT6aGrr3o3Gc9AlVa6JBfUSOCnbxGGZF+/0ooI7KrPuUSztUdU5A==}
    engines: {node: '>=8'}

  strnum@1.0.5:
    resolution: {integrity: sha512-J8bbNyKKXl5qYcR36TIO8W3mVGVHrmmxsd5PAItGkmyzwJvybiw2IVq5nqd0i4LSNSkB/sx9VHllbfFdr9k1JA==}

  supports-preserve-symlinks-flag@1.0.0:
    resolution: {integrity: sha512-ot0WnXS9fgdkgIcePe6RHNk1WA8+muPa6cSjeR3V8K27q9BB1rTE3R1p7Hv0z1ZyAc8s6Vvv8DIyWf681MAt0w==}
    engines: {node: '>= 0.4'}

  truncatise@0.0.8:
    resolution: {integrity: sha512-cXzueh9pzBCsLzhToB4X4gZCb3KYkrsAcBAX97JnazE74HOl3cpBJYEV7nabHeG/6/WXCU5Yujlde/WPBUwnsg==}

  tslib@2.8.1:
    resolution: {integrity: sha512-oJFu94HQb+KVduSUQL7wnpmqnfmLsOA/nAh6b6EH0wCEoK0/mPeXU6c3wKDV83MkOuHPRHtSXKKU99IBazS/2w==}

  tsx@4.19.2:
    resolution: {integrity: sha512-pOUl6Vo2LUq/bSa8S5q7b91cgNSjctn9ugq/+Mvow99qW6x/UZYwzxy/3NmqoT66eHYfCVvFvACC58UBPFf28g==}
    engines: {node: '>=18.0.0'}
    hasBin: true

  typescript@5.7.2:
    resolution: {integrity: sha512-i5t66RHxDvVN40HfDd1PsEThGNnlMCMT3jMUuoh9/0TaqWevNontacunWyN02LA9/fIbEWlcHZcgTKb9QoaLfg==}
    engines: {node: '>=14.17'}
    hasBin: true

  uc.micro@2.1.0:
    resolution: {integrity: sha512-ARDJmphmdvUk6Glw7y9DQ2bFkKBHwQHLi2lsaH6PPmz/Ka9sFOBsBluozhDltWmnv9u/cF6Rt87znRTPV+yp/A==}

  uint8arrays@3.1.1:
    resolution: {integrity: sha512-+QJa8QRnbdXVpHYjLoTpJIdCTiw9Ir62nocClWuXIq2JIh4Uta0cQsTSpFL678p2CN8B+XSApwcU+pQEqVpKWg==}

  undici-types@5.26.5:
    resolution: {integrity: sha512-JlCMO+ehdEIKqlFxk6IfVoAUVmgz7cU7zD/h9XZ0qzeosSHmUJVOzSQvvYSYWXkFXC+IfLKSIffhv0sVZup6pA==}

  undici-types@6.20.0:
    resolution: {integrity: sha512-Ny6QZ2Nju20vw1SRHe3d9jVu6gJ+4e3+MMpqu7pqE5HT6WsTSlce++GQmK5UXS8mzV8DSYHrQH+Xrf2jVcuKNg==}

  undici@5.28.4:
    resolution: {integrity: sha512-72RFADWFqKmUb2hmmvNODKL3p9hcB6Gt2DOQMis1SEBaV6a4MH8soBvzg+95CYhCKPFedut2JY9bMfrDl9D23g==}
    engines: {node: '>=14.0'}

  undici@6.21.0:
    resolution: {integrity: sha512-BUgJXc752Kou3oOIuU1i+yZZypyZRqNPW0vqoMPl8VaoalSfeR0D8/t4iAS3yirs79SSMTxTag+ZC86uswv+Cw==}
    engines: {node: '>=18.17'}

  uri-template-router@0.0.16:
    resolution: {integrity: sha512-kvIuR8BtfL/VXFCM5hA7kjfYBdxMKQMmjOOA2zPUR1Xy7K+aVF2cVWMDaQEa2O74WN7zMloyvvmYjNJ38fVUew==}

  url-template@3.1.1:
    resolution: {integrity: sha512-4oszoaEKE/mQOtAmdMWqIRHmkxWkUZMnXFnjQ5i01CuRSK3uluxcH1MRVVVWmhlnzT1SCDfKxxficm2G37qzCA==}
    engines: {node: ^12.20.0 || ^14.13.1 || >=16.0.0}

  urlpattern-polyfill@10.0.0:
    resolution: {integrity: sha512-H/A06tKD7sS1O1X2SshBVeA5FLycRpjqiBeqGKmBwBDBy28EnRjORxTNe269KSSr5un5qyWi1iL61wLxpd+ZOg==}

  uuid@9.0.1:
    resolution: {integrity: sha512-b+1eJOlsR9K8HJpow9Ok3fiWOWSIcIzXodvv0rQjVoOVNpWMpxf1wZNpt4y9h10odCNrqnYp1OBzRktckBe3sA==}
    hasBin: true

  uuidv7-js@1.1.4:
    resolution: {integrity: sha512-sdPQ05wdM1jaGgSoH0vSc5AqIaT4k2fqYH9Ep/O/Qzfi7Ii9XsfCYh784f1rRv/lJju2j1wdDbzvI53kVkhtHQ==}

  varint@6.0.0:
    resolution: {integrity: sha512-cXEIW6cfr15lFv563k4GuVuW/fiwjknytD37jIOLSdSWuOI6WnO/oKwmP2FQTU2l01LP8/M5TSAJpzUaGe3uWg==}

  web-streams-polyfill@3.3.3:
    resolution: {integrity: sha512-d2JWLCivmZYTSIoge9MsgFCZrt571BikcWGYkjC1khllbTeDlGqZ2D8vD8E/lJa8WGWbb7Plm8/XJYV7IJHZZw==}
    engines: {node: '>= 8'}

  whatwg-encoding@3.1.1:
    resolution: {integrity: sha512-6qN4hJdMwfYBtE3YBTTHhoeuUrDBPZmbQaxWAqSALV/MeEnR5z1xd8UKud2RAkFoPkmB+hli1TZSnyi84xz1vQ==}
    engines: {node: '>=18'}

  whatwg-mimetype@4.0.0:
    resolution: {integrity: sha512-QaKxh0eNIi2mE9p2vEdzfagOKHCcj1pJ56EEHGQOVxp8r9/iszLUUV7v89x9O1p/T+NlTM5W7jW6+cz4Fq1YVg==}
    engines: {node: '>=18'}

  which-module@2.0.1:
    resolution: {integrity: sha512-iBdZ57RDvnOR9AGBhML2vFZf7h8vmBjhoaZqODJBFWHVtKkDmKuHai3cx5PgVMrX5YDNp27AofYbAwctSS+vhQ==}

  which@1.3.1:
    resolution: {integrity: sha512-HxJdYWq1MTIQbJ3nw0cqssHoTNU267KlrDuGZ1WYlxDStUtKUhOaJmh112/TZmHxxUfuJqPXSOm7tDyas0OSIQ==}
    hasBin: true

  which@4.0.0:
    resolution: {integrity: sha512-GlaYyEb07DPxYCKhKzplCWBJtvxZcZMrL+4UkrTSJHHPyZU4mYYTv3qaOe77H7EODLSSopAUFAc6W8U4yqvscg==}
    engines: {node: ^16.13.0 || >=18.0.0}
    hasBin: true

  wrap-ansi@6.2.0:
    resolution: {integrity: sha512-r6lPcBGxZXlIcymEu7InxDMhdW0KDxpLgoFLcguasxCaJ/SOIZwINatK9KY/tf+ZrlywOKU0UDj3ATXUBfxJXA==}
    engines: {node: '>=8'}

  x-forwarded-fetch@0.2.0:
    resolution: {integrity: sha512-2qsguQrLHFvP3/rnvxSSaw3DlK9eOOx9iyL+Qv+1YH8jzq6nbRk+P6gyFFNdWanyusyCHuE3/CnX3+gmLeYEeg==}

  xss@1.0.15:
    resolution: {integrity: sha512-FVdlVVC67WOIPvfOwhoMETV72f6GbW7aOabBC3WxN/oUdoEMDyLz4OgRv5/gck2ZeNqEQu+Tb0kloovXOfpYVg==}
    engines: {node: '>= 0.10.0'}
    hasBin: true

  xtend@4.0.2:
    resolution: {integrity: sha512-LKYU1iAXJXUgAXn9URjiu+MWhyUXHsvfp7mcuYm9dSUKK0/CjtrUwFAxD82/mCWbtLsGjFIad0wIsod4zrTAEQ==}
    engines: {node: '>=0.4'}

  y18n@4.0.3:
    resolution: {integrity: sha512-JKhqTOwSrqNA1NY5lSztJ1GrBiUodLMmIZuLiDaMRJ+itFd+ABVE8XBjOvIWL+rSqNDC74LCSFmlb/U4UZ4hJQ==}

  yallist@4.0.0:
    resolution: {integrity: sha512-3wdGidZyq5PB084XLES5TpOSRA3wjXAlIWMhum2kRcv/41Sn2emQ0dycQW4uZXLejwKvg6EsvbdlVL+FYEct7A==}

  yargs-parser@18.1.3:
    resolution: {integrity: sha512-o50j0JeToy/4K6OZcaQmW6lyXXKhq7csREXcDwk2omFPJEwUNOVtJKvmDr9EI1fAJZUyZcRF7kxGBWmRXudrCQ==}
    engines: {node: '>=6'}

  yargs@15.4.1:
    resolution: {integrity: sha512-aePbxDmcYW++PaqBsJ+HYUFwCdv4LVvdnhBy78E57PIor8/OVvhMrADFFEDh8DHDFRv/O9i3lPhsENjO7QX0+A==}
    engines: {node: '>=8'}

  zod@3.24.1:
    resolution: {integrity: sha512-muH7gBL9sI1nciMZV67X5fTKKBLtwpZ5VBp1vsOQzj1MhrBZ4wlVCm3gedKZWLp0Oyel8sIGfeiz54Su+OVT+A==}

snapshots:

  '@aws-crypto/crc32@5.2.0':
    dependencies:
      '@aws-crypto/util': 5.2.0
      '@aws-sdk/types': 3.714.0
      tslib: 2.8.1
    optional: true

  '@aws-crypto/crc32c@5.2.0':
    dependencies:
      '@aws-crypto/util': 5.2.0
      '@aws-sdk/types': 3.714.0
      tslib: 2.8.1
    optional: true

  '@aws-crypto/sha1-browser@5.2.0':
    dependencies:
      '@aws-crypto/supports-web-crypto': 5.2.0
      '@aws-crypto/util': 5.2.0
      '@aws-sdk/types': 3.714.0
      '@aws-sdk/util-locate-window': 3.723.0
      '@smithy/util-utf8': 2.3.0
      tslib: 2.8.1
    optional: true

  '@aws-crypto/sha256-browser@5.2.0':
    dependencies:
      '@aws-crypto/sha256-js': 5.2.0
      '@aws-crypto/supports-web-crypto': 5.2.0
      '@aws-crypto/util': 5.2.0
      '@aws-sdk/types': 3.714.0
      '@aws-sdk/util-locate-window': 3.693.0
      '@smithy/util-utf8': 2.3.0
      tslib: 2.8.1

  '@aws-crypto/sha256-js@5.2.0':
    dependencies:
      '@aws-crypto/util': 5.2.0
      '@aws-sdk/types': 3.714.0
      tslib: 2.8.1

  '@aws-crypto/supports-web-crypto@5.2.0':
    dependencies:
      tslib: 2.8.1

  '@aws-crypto/util@5.2.0':
    dependencies:
      '@aws-sdk/types': 3.714.0
      '@smithy/util-utf8': 2.3.0
      tslib: 2.8.1

  '@aws-sdk/client-cognito-identity@3.716.0':
    dependencies:
      '@aws-crypto/sha256-browser': 5.2.0
      '@aws-crypto/sha256-js': 5.2.0
      '@aws-sdk/client-sso-oidc': 3.716.0(@aws-sdk/client-sts@3.716.0)
      '@aws-sdk/client-sts': 3.716.0
      '@aws-sdk/core': 3.716.0
      '@aws-sdk/credential-provider-node': 3.716.0(@aws-sdk/client-sso-oidc@3.716.0(@aws-sdk/client-sts@3.716.0))(@aws-sdk/client-sts@3.716.0)
      '@aws-sdk/middleware-host-header': 3.714.0
      '@aws-sdk/middleware-logger': 3.714.0
      '@aws-sdk/middleware-recursion-detection': 3.714.0
      '@aws-sdk/middleware-user-agent': 3.716.0
      '@aws-sdk/region-config-resolver': 3.714.0
      '@aws-sdk/types': 3.714.0
      '@aws-sdk/util-endpoints': 3.714.0
      '@aws-sdk/util-user-agent-browser': 3.714.0
      '@aws-sdk/util-user-agent-node': 3.716.0
      '@smithy/config-resolver': 3.0.13
      '@smithy/core': 2.5.6
      '@smithy/fetch-http-handler': 4.1.2
      '@smithy/hash-node': 3.0.11
      '@smithy/invalid-dependency': 3.0.11
      '@smithy/middleware-content-length': 3.0.13
      '@smithy/middleware-endpoint': 3.2.7
      '@smithy/middleware-retry': 3.0.32
      '@smithy/middleware-serde': 3.0.11
      '@smithy/middleware-stack': 3.0.11
      '@smithy/node-config-provider': 3.1.12
      '@smithy/node-http-handler': 3.3.3
      '@smithy/protocol-http': 4.1.8
      '@smithy/smithy-client': 3.5.2
      '@smithy/types': 3.7.2
      '@smithy/url-parser': 3.0.11
      '@smithy/util-base64': 3.0.0
      '@smithy/util-body-length-browser': 3.0.0
      '@smithy/util-body-length-node': 3.0.0
      '@smithy/util-defaults-mode-browser': 3.0.32
      '@smithy/util-defaults-mode-node': 3.0.32
      '@smithy/util-endpoints': 2.1.7
      '@smithy/util-middleware': 3.0.11
      '@smithy/util-retry': 3.0.11
      '@smithy/util-utf8': 3.0.0
      tslib: 2.8.1
    transitivePeerDependencies:
      - aws-crt

  '@aws-sdk/client-s3@3.713.0':
    dependencies:
      '@aws-crypto/sha1-browser': 5.2.0
      '@aws-crypto/sha256-browser': 5.2.0
      '@aws-crypto/sha256-js': 5.2.0
      '@aws-sdk/client-sso-oidc': 3.713.0(@aws-sdk/client-sts@3.713.0)
      '@aws-sdk/client-sts': 3.713.0
      '@aws-sdk/core': 3.713.0
      '@aws-sdk/credential-provider-node': 3.713.0(@aws-sdk/client-sso-oidc@3.713.0(@aws-sdk/client-sts@3.713.0))(@aws-sdk/client-sts@3.713.0)
      '@aws-sdk/middleware-bucket-endpoint': 3.713.0
      '@aws-sdk/middleware-expect-continue': 3.713.0
      '@aws-sdk/middleware-flexible-checksums': 3.713.0
      '@aws-sdk/middleware-host-header': 3.713.0
      '@aws-sdk/middleware-location-constraint': 3.713.0
      '@aws-sdk/middleware-logger': 3.713.0
      '@aws-sdk/middleware-recursion-detection': 3.713.0
      '@aws-sdk/middleware-sdk-s3': 3.713.0
      '@aws-sdk/middleware-ssec': 3.713.0
      '@aws-sdk/middleware-user-agent': 3.713.0
      '@aws-sdk/region-config-resolver': 3.713.0
      '@aws-sdk/signature-v4-multi-region': 3.713.0
      '@aws-sdk/types': 3.713.0
      '@aws-sdk/util-endpoints': 3.713.0
      '@aws-sdk/util-user-agent-browser': 3.713.0
      '@aws-sdk/util-user-agent-node': 3.713.0
      '@aws-sdk/xml-builder': 3.709.0
      '@smithy/config-resolver': 3.0.13
      '@smithy/core': 2.5.7
      '@smithy/eventstream-serde-browser': 3.0.14
      '@smithy/eventstream-serde-config-resolver': 3.0.11
      '@smithy/eventstream-serde-node': 3.0.13
      '@smithy/fetch-http-handler': 4.1.3
      '@smithy/hash-blob-browser': 3.1.10
      '@smithy/hash-node': 3.0.11
      '@smithy/hash-stream-node': 3.1.10
      '@smithy/invalid-dependency': 3.0.11
      '@smithy/md5-js': 3.0.11
      '@smithy/middleware-content-length': 3.0.13
      '@smithy/middleware-endpoint': 3.2.8
      '@smithy/middleware-retry': 3.0.34
      '@smithy/middleware-serde': 3.0.11
      '@smithy/middleware-stack': 3.0.11
      '@smithy/node-config-provider': 3.1.12
      '@smithy/node-http-handler': 3.3.3
      '@smithy/protocol-http': 4.1.8
      '@smithy/smithy-client': 3.7.0
      '@smithy/types': 3.7.2
      '@smithy/url-parser': 3.0.11
      '@smithy/util-base64': 3.0.0
      '@smithy/util-body-length-browser': 3.0.0
      '@smithy/util-body-length-node': 3.0.0
      '@smithy/util-defaults-mode-browser': 3.0.34
      '@smithy/util-defaults-mode-node': 3.0.34
      '@smithy/util-endpoints': 2.1.7
      '@smithy/util-middleware': 3.0.11
      '@smithy/util-retry': 3.0.11
      '@smithy/util-stream': 3.3.4
      '@smithy/util-utf8': 3.0.0
      '@smithy/util-waiter': 3.2.0
      tslib: 2.8.1
    transitivePeerDependencies:
      - aws-crt
    optional: true

  '@aws-sdk/client-sso-oidc@3.713.0(@aws-sdk/client-sts@3.713.0)':
    dependencies:
      '@aws-crypto/sha256-browser': 5.2.0
      '@aws-crypto/sha256-js': 5.2.0
      '@aws-sdk/client-sts': 3.713.0
      '@aws-sdk/core': 3.713.0
      '@aws-sdk/credential-provider-node': 3.713.0(@aws-sdk/client-sso-oidc@3.713.0(@aws-sdk/client-sts@3.713.0))(@aws-sdk/client-sts@3.713.0)
      '@aws-sdk/middleware-host-header': 3.713.0
      '@aws-sdk/middleware-logger': 3.713.0
      '@aws-sdk/middleware-recursion-detection': 3.713.0
      '@aws-sdk/middleware-user-agent': 3.713.0
      '@aws-sdk/region-config-resolver': 3.713.0
      '@aws-sdk/types': 3.713.0
      '@aws-sdk/util-endpoints': 3.713.0
      '@aws-sdk/util-user-agent-browser': 3.713.0
      '@aws-sdk/util-user-agent-node': 3.713.0
      '@smithy/config-resolver': 3.0.13
      '@smithy/core': 2.5.7
      '@smithy/fetch-http-handler': 4.1.3
      '@smithy/hash-node': 3.0.11
      '@smithy/invalid-dependency': 3.0.11
      '@smithy/middleware-content-length': 3.0.13
      '@smithy/middleware-endpoint': 3.2.8
      '@smithy/middleware-retry': 3.0.34
      '@smithy/middleware-serde': 3.0.11
      '@smithy/middleware-stack': 3.0.11
      '@smithy/node-config-provider': 3.1.12
      '@smithy/node-http-handler': 3.3.3
      '@smithy/protocol-http': 4.1.8
      '@smithy/smithy-client': 3.7.0
      '@smithy/types': 3.7.2
      '@smithy/url-parser': 3.0.11
      '@smithy/util-base64': 3.0.0
      '@smithy/util-body-length-browser': 3.0.0
      '@smithy/util-body-length-node': 3.0.0
      '@smithy/util-defaults-mode-browser': 3.0.34
      '@smithy/util-defaults-mode-node': 3.0.34
      '@smithy/util-endpoints': 2.1.7
      '@smithy/util-middleware': 3.0.11
      '@smithy/util-retry': 3.0.11
      '@smithy/util-utf8': 3.0.0
      tslib: 2.8.1
    transitivePeerDependencies:
      - aws-crt
    optional: true

  '@aws-sdk/client-sso-oidc@3.716.0(@aws-sdk/client-sts@3.716.0)':
    dependencies:
      '@aws-crypto/sha256-browser': 5.2.0
      '@aws-crypto/sha256-js': 5.2.0
      '@aws-sdk/client-sts': 3.716.0
      '@aws-sdk/core': 3.716.0
      '@aws-sdk/credential-provider-node': 3.716.0(@aws-sdk/client-sso-oidc@3.716.0(@aws-sdk/client-sts@3.716.0))(@aws-sdk/client-sts@3.716.0)
      '@aws-sdk/middleware-host-header': 3.714.0
      '@aws-sdk/middleware-logger': 3.714.0
      '@aws-sdk/middleware-recursion-detection': 3.714.0
      '@aws-sdk/middleware-user-agent': 3.716.0
      '@aws-sdk/region-config-resolver': 3.714.0
      '@aws-sdk/types': 3.714.0
      '@aws-sdk/util-endpoints': 3.714.0
      '@aws-sdk/util-user-agent-browser': 3.714.0
      '@aws-sdk/util-user-agent-node': 3.716.0
      '@smithy/config-resolver': 3.0.13
      '@smithy/core': 2.5.6
      '@smithy/fetch-http-handler': 4.1.2
      '@smithy/hash-node': 3.0.11
      '@smithy/invalid-dependency': 3.0.11
      '@smithy/middleware-content-length': 3.0.13
      '@smithy/middleware-endpoint': 3.2.7
      '@smithy/middleware-retry': 3.0.32
      '@smithy/middleware-serde': 3.0.11
      '@smithy/middleware-stack': 3.0.11
      '@smithy/node-config-provider': 3.1.12
      '@smithy/node-http-handler': 3.3.3
      '@smithy/protocol-http': 4.1.8
      '@smithy/smithy-client': 3.5.2
      '@smithy/types': 3.7.2
      '@smithy/url-parser': 3.0.11
      '@smithy/util-base64': 3.0.0
      '@smithy/util-body-length-browser': 3.0.0
      '@smithy/util-body-length-node': 3.0.0
      '@smithy/util-defaults-mode-browser': 3.0.32
      '@smithy/util-defaults-mode-node': 3.0.32
      '@smithy/util-endpoints': 2.1.7
      '@smithy/util-middleware': 3.0.11
      '@smithy/util-retry': 3.0.11
      '@smithy/util-utf8': 3.0.0
      tslib: 2.8.1
    transitivePeerDependencies:
      - aws-crt

  '@aws-sdk/client-sso@3.713.0':
    dependencies:
      '@aws-crypto/sha256-browser': 5.2.0
      '@aws-crypto/sha256-js': 5.2.0
      '@aws-sdk/core': 3.713.0
      '@aws-sdk/middleware-host-header': 3.713.0
      '@aws-sdk/middleware-logger': 3.713.0
      '@aws-sdk/middleware-recursion-detection': 3.713.0
      '@aws-sdk/middleware-user-agent': 3.713.0
      '@aws-sdk/region-config-resolver': 3.713.0
      '@aws-sdk/types': 3.713.0
      '@aws-sdk/util-endpoints': 3.713.0
      '@aws-sdk/util-user-agent-browser': 3.713.0
      '@aws-sdk/util-user-agent-node': 3.713.0
      '@smithy/config-resolver': 3.0.13
      '@smithy/core': 2.5.7
      '@smithy/fetch-http-handler': 4.1.3
      '@smithy/hash-node': 3.0.11
      '@smithy/invalid-dependency': 3.0.11
      '@smithy/middleware-content-length': 3.0.13
      '@smithy/middleware-endpoint': 3.2.8
      '@smithy/middleware-retry': 3.0.34
      '@smithy/middleware-serde': 3.0.11
      '@smithy/middleware-stack': 3.0.11
      '@smithy/node-config-provider': 3.1.12
      '@smithy/node-http-handler': 3.3.3
      '@smithy/protocol-http': 4.1.8
      '@smithy/smithy-client': 3.7.0
      '@smithy/types': 3.7.2
      '@smithy/url-parser': 3.0.11
      '@smithy/util-base64': 3.0.0
      '@smithy/util-body-length-browser': 3.0.0
      '@smithy/util-body-length-node': 3.0.0
      '@smithy/util-defaults-mode-browser': 3.0.34
      '@smithy/util-defaults-mode-node': 3.0.34
      '@smithy/util-endpoints': 2.1.7
      '@smithy/util-middleware': 3.0.11
      '@smithy/util-retry': 3.0.11
      '@smithy/util-utf8': 3.0.0
      tslib: 2.8.1
    transitivePeerDependencies:
      - aws-crt
    optional: true

  '@aws-sdk/client-sso@3.716.0':
    dependencies:
      '@aws-crypto/sha256-browser': 5.2.0
      '@aws-crypto/sha256-js': 5.2.0
      '@aws-sdk/core': 3.716.0
      '@aws-sdk/middleware-host-header': 3.714.0
      '@aws-sdk/middleware-logger': 3.714.0
      '@aws-sdk/middleware-recursion-detection': 3.714.0
      '@aws-sdk/middleware-user-agent': 3.716.0
      '@aws-sdk/region-config-resolver': 3.714.0
      '@aws-sdk/types': 3.714.0
      '@aws-sdk/util-endpoints': 3.714.0
      '@aws-sdk/util-user-agent-browser': 3.714.0
      '@aws-sdk/util-user-agent-node': 3.716.0
      '@smithy/config-resolver': 3.0.13
      '@smithy/core': 2.5.6
      '@smithy/fetch-http-handler': 4.1.2
      '@smithy/hash-node': 3.0.11
      '@smithy/invalid-dependency': 3.0.11
      '@smithy/middleware-content-length': 3.0.13
      '@smithy/middleware-endpoint': 3.2.7
      '@smithy/middleware-retry': 3.0.32
      '@smithy/middleware-serde': 3.0.11
      '@smithy/middleware-stack': 3.0.11
      '@smithy/node-config-provider': 3.1.12
      '@smithy/node-http-handler': 3.3.3
      '@smithy/protocol-http': 4.1.8
      '@smithy/smithy-client': 3.5.2
      '@smithy/types': 3.7.2
      '@smithy/url-parser': 3.0.11
      '@smithy/util-base64': 3.0.0
      '@smithy/util-body-length-browser': 3.0.0
      '@smithy/util-body-length-node': 3.0.0
      '@smithy/util-defaults-mode-browser': 3.0.32
      '@smithy/util-defaults-mode-node': 3.0.32
      '@smithy/util-endpoints': 2.1.7
      '@smithy/util-middleware': 3.0.11
      '@smithy/util-retry': 3.0.11
      '@smithy/util-utf8': 3.0.0
      tslib: 2.8.1
    transitivePeerDependencies:
      - aws-crt

  '@aws-sdk/client-sts@3.713.0':
    dependencies:
      '@aws-crypto/sha256-browser': 5.2.0
      '@aws-crypto/sha256-js': 5.2.0
      '@aws-sdk/client-sso-oidc': 3.713.0(@aws-sdk/client-sts@3.713.0)
      '@aws-sdk/core': 3.713.0
      '@aws-sdk/credential-provider-node': 3.713.0(@aws-sdk/client-sso-oidc@3.713.0(@aws-sdk/client-sts@3.713.0))(@aws-sdk/client-sts@3.713.0)
      '@aws-sdk/middleware-host-header': 3.713.0
      '@aws-sdk/middleware-logger': 3.713.0
      '@aws-sdk/middleware-recursion-detection': 3.713.0
      '@aws-sdk/middleware-user-agent': 3.713.0
      '@aws-sdk/region-config-resolver': 3.713.0
      '@aws-sdk/types': 3.713.0
      '@aws-sdk/util-endpoints': 3.713.0
      '@aws-sdk/util-user-agent-browser': 3.713.0
      '@aws-sdk/util-user-agent-node': 3.713.0
      '@smithy/config-resolver': 3.0.13
      '@smithy/core': 2.5.7
      '@smithy/fetch-http-handler': 4.1.3
      '@smithy/hash-node': 3.0.11
      '@smithy/invalid-dependency': 3.0.11
      '@smithy/middleware-content-length': 3.0.13
      '@smithy/middleware-endpoint': 3.2.8
      '@smithy/middleware-retry': 3.0.34
      '@smithy/middleware-serde': 3.0.11
      '@smithy/middleware-stack': 3.0.11
      '@smithy/node-config-provider': 3.1.12
      '@smithy/node-http-handler': 3.3.3
      '@smithy/protocol-http': 4.1.8
      '@smithy/smithy-client': 3.7.0
      '@smithy/types': 3.7.2
      '@smithy/url-parser': 3.0.11
      '@smithy/util-base64': 3.0.0
      '@smithy/util-body-length-browser': 3.0.0
      '@smithy/util-body-length-node': 3.0.0
      '@smithy/util-defaults-mode-browser': 3.0.34
      '@smithy/util-defaults-mode-node': 3.0.34
      '@smithy/util-endpoints': 2.1.7
      '@smithy/util-middleware': 3.0.11
      '@smithy/util-retry': 3.0.11
      '@smithy/util-utf8': 3.0.0
      tslib: 2.8.1
    transitivePeerDependencies:
      - aws-crt
    optional: true

  '@aws-sdk/client-sts@3.716.0':
    dependencies:
      '@aws-crypto/sha256-browser': 5.2.0
      '@aws-crypto/sha256-js': 5.2.0
      '@aws-sdk/client-sso-oidc': 3.716.0(@aws-sdk/client-sts@3.716.0)
      '@aws-sdk/core': 3.716.0
      '@aws-sdk/credential-provider-node': 3.716.0(@aws-sdk/client-sso-oidc@3.716.0(@aws-sdk/client-sts@3.716.0))(@aws-sdk/client-sts@3.716.0)
      '@aws-sdk/middleware-host-header': 3.714.0
      '@aws-sdk/middleware-logger': 3.714.0
      '@aws-sdk/middleware-recursion-detection': 3.714.0
      '@aws-sdk/middleware-user-agent': 3.716.0
      '@aws-sdk/region-config-resolver': 3.714.0
      '@aws-sdk/types': 3.714.0
      '@aws-sdk/util-endpoints': 3.714.0
      '@aws-sdk/util-user-agent-browser': 3.714.0
      '@aws-sdk/util-user-agent-node': 3.716.0
      '@smithy/config-resolver': 3.0.13
      '@smithy/core': 2.5.6
      '@smithy/fetch-http-handler': 4.1.2
      '@smithy/hash-node': 3.0.11
      '@smithy/invalid-dependency': 3.0.11
      '@smithy/middleware-content-length': 3.0.13
      '@smithy/middleware-endpoint': 3.2.7
      '@smithy/middleware-retry': 3.0.32
      '@smithy/middleware-serde': 3.0.11
      '@smithy/middleware-stack': 3.0.11
      '@smithy/node-config-provider': 3.1.12
      '@smithy/node-http-handler': 3.3.3
      '@smithy/protocol-http': 4.1.8
      '@smithy/smithy-client': 3.5.2
      '@smithy/types': 3.7.2
      '@smithy/url-parser': 3.0.11
      '@smithy/util-base64': 3.0.0
      '@smithy/util-body-length-browser': 3.0.0
      '@smithy/util-body-length-node': 3.0.0
      '@smithy/util-defaults-mode-browser': 3.0.32
      '@smithy/util-defaults-mode-node': 3.0.32
      '@smithy/util-endpoints': 2.1.7
      '@smithy/util-middleware': 3.0.11
      '@smithy/util-retry': 3.0.11
      '@smithy/util-utf8': 3.0.0
      tslib: 2.8.1
    transitivePeerDependencies:
      - aws-crt

  '@aws-sdk/core@3.713.0':
    dependencies:
      '@aws-sdk/types': 3.713.0
      '@smithy/core': 2.5.7
      '@smithy/node-config-provider': 3.1.12
      '@smithy/property-provider': 3.1.11
      '@smithy/protocol-http': 4.1.8
      '@smithy/signature-v4': 4.2.4
      '@smithy/smithy-client': 3.7.0
      '@smithy/types': 3.7.2
      '@smithy/util-middleware': 3.0.11
      fast-xml-parser: 4.4.1
      tslib: 2.8.1
    optional: true

  '@aws-sdk/core@3.716.0':
    dependencies:
      '@aws-sdk/types': 3.714.0
      '@smithy/core': 2.5.6
      '@smithy/node-config-provider': 3.1.12
      '@smithy/property-provider': 3.1.11
      '@smithy/protocol-http': 4.1.8
      '@smithy/signature-v4': 4.2.4
      '@smithy/smithy-client': 3.5.2
      '@smithy/types': 3.7.2
      '@smithy/util-middleware': 3.0.11
      fast-xml-parser: 4.4.1
      tslib: 2.8.1

  '@aws-sdk/credential-provider-cognito-identity@3.716.0':
    dependencies:
      '@aws-sdk/client-cognito-identity': 3.716.0
      '@aws-sdk/types': 3.714.0
      '@smithy/property-provider': 3.1.11
      '@smithy/types': 3.7.2
      tslib: 2.8.1
    transitivePeerDependencies:
      - aws-crt

  '@aws-sdk/credential-provider-env@3.713.0':
    dependencies:
      '@aws-sdk/core': 3.713.0
      '@aws-sdk/types': 3.713.0
      '@smithy/property-provider': 3.1.11
      '@smithy/types': 3.7.2
      tslib: 2.8.1
    optional: true

  '@aws-sdk/credential-provider-env@3.716.0':
    dependencies:
      '@aws-sdk/core': 3.716.0
      '@aws-sdk/types': 3.714.0
      '@smithy/property-provider': 3.1.11
      '@smithy/types': 3.7.2
      tslib: 2.8.1

  '@aws-sdk/credential-provider-http@3.713.0':
    dependencies:
      '@aws-sdk/core': 3.713.0
      '@aws-sdk/types': 3.713.0
      '@smithy/fetch-http-handler': 4.1.3
      '@smithy/node-http-handler': 3.3.3
      '@smithy/property-provider': 3.1.11
      '@smithy/protocol-http': 4.1.8
      '@smithy/smithy-client': 3.7.0
      '@smithy/types': 3.7.2
      '@smithy/util-stream': 3.3.4
      tslib: 2.8.1
    optional: true

  '@aws-sdk/credential-provider-http@3.716.0':
    dependencies:
      '@aws-sdk/core': 3.716.0
      '@aws-sdk/types': 3.714.0
      '@smithy/fetch-http-handler': 4.1.2
      '@smithy/node-http-handler': 3.3.3
      '@smithy/property-provider': 3.1.11
      '@smithy/protocol-http': 4.1.8
      '@smithy/smithy-client': 3.5.2
      '@smithy/types': 3.7.2
      '@smithy/util-stream': 3.3.3
      tslib: 2.8.1

  '@aws-sdk/credential-provider-ini@3.713.0(@aws-sdk/client-sso-oidc@3.713.0(@aws-sdk/client-sts@3.713.0))(@aws-sdk/client-sts@3.713.0)':
    dependencies:
      '@aws-sdk/client-sts': 3.713.0
      '@aws-sdk/core': 3.713.0
      '@aws-sdk/credential-provider-env': 3.713.0
      '@aws-sdk/credential-provider-http': 3.713.0
      '@aws-sdk/credential-provider-process': 3.713.0
      '@aws-sdk/credential-provider-sso': 3.713.0(@aws-sdk/client-sso-oidc@3.713.0(@aws-sdk/client-sts@3.713.0))
      '@aws-sdk/credential-provider-web-identity': 3.713.0(@aws-sdk/client-sts@3.713.0)
      '@aws-sdk/types': 3.713.0
      '@smithy/credential-provider-imds': 3.2.8
      '@smithy/property-provider': 3.1.11
      '@smithy/shared-ini-file-loader': 3.1.12
      '@smithy/types': 3.7.2
      tslib: 2.8.1
    transitivePeerDependencies:
      - '@aws-sdk/client-sso-oidc'
      - aws-crt
    optional: true

  '@aws-sdk/credential-provider-ini@3.716.0(@aws-sdk/client-sso-oidc@3.716.0(@aws-sdk/client-sts@3.716.0))(@aws-sdk/client-sts@3.716.0)':
    dependencies:
      '@aws-sdk/client-sts': 3.716.0
      '@aws-sdk/core': 3.716.0
      '@aws-sdk/credential-provider-env': 3.716.0
      '@aws-sdk/credential-provider-http': 3.716.0
      '@aws-sdk/credential-provider-process': 3.716.0
      '@aws-sdk/credential-provider-sso': 3.716.0(@aws-sdk/client-sso-oidc@3.716.0(@aws-sdk/client-sts@3.716.0))
      '@aws-sdk/credential-provider-web-identity': 3.716.0(@aws-sdk/client-sts@3.716.0)
      '@aws-sdk/types': 3.714.0
      '@smithy/credential-provider-imds': 3.2.8
      '@smithy/property-provider': 3.1.11
      '@smithy/shared-ini-file-loader': 3.1.12
      '@smithy/types': 3.7.2
      tslib: 2.8.1
    transitivePeerDependencies:
      - '@aws-sdk/client-sso-oidc'
      - aws-crt

  '@aws-sdk/credential-provider-node@3.713.0(@aws-sdk/client-sso-oidc@3.713.0(@aws-sdk/client-sts@3.713.0))(@aws-sdk/client-sts@3.713.0)':
    dependencies:
      '@aws-sdk/credential-provider-env': 3.713.0
      '@aws-sdk/credential-provider-http': 3.713.0
      '@aws-sdk/credential-provider-ini': 3.713.0(@aws-sdk/client-sso-oidc@3.713.0(@aws-sdk/client-sts@3.713.0))(@aws-sdk/client-sts@3.713.0)
      '@aws-sdk/credential-provider-process': 3.713.0
      '@aws-sdk/credential-provider-sso': 3.713.0(@aws-sdk/client-sso-oidc@3.713.0(@aws-sdk/client-sts@3.713.0))
      '@aws-sdk/credential-provider-web-identity': 3.713.0(@aws-sdk/client-sts@3.713.0)
      '@aws-sdk/types': 3.713.0
      '@smithy/credential-provider-imds': 3.2.8
      '@smithy/property-provider': 3.1.11
      '@smithy/shared-ini-file-loader': 3.1.12
      '@smithy/types': 3.7.2
      tslib: 2.8.1
    transitivePeerDependencies:
      - '@aws-sdk/client-sso-oidc'
      - '@aws-sdk/client-sts'
      - aws-crt
    optional: true

  '@aws-sdk/credential-provider-node@3.716.0(@aws-sdk/client-sso-oidc@3.716.0(@aws-sdk/client-sts@3.716.0))(@aws-sdk/client-sts@3.716.0)':
    dependencies:
      '@aws-sdk/credential-provider-env': 3.716.0
      '@aws-sdk/credential-provider-http': 3.716.0
      '@aws-sdk/credential-provider-ini': 3.716.0(@aws-sdk/client-sso-oidc@3.716.0(@aws-sdk/client-sts@3.716.0))(@aws-sdk/client-sts@3.716.0)
      '@aws-sdk/credential-provider-process': 3.716.0
      '@aws-sdk/credential-provider-sso': 3.716.0(@aws-sdk/client-sso-oidc@3.716.0(@aws-sdk/client-sts@3.716.0))
      '@aws-sdk/credential-provider-web-identity': 3.716.0(@aws-sdk/client-sts@3.716.0)
      '@aws-sdk/types': 3.714.0
      '@smithy/credential-provider-imds': 3.2.8
      '@smithy/property-provider': 3.1.11
      '@smithy/shared-ini-file-loader': 3.1.12
      '@smithy/types': 3.7.2
      tslib: 2.8.1
    transitivePeerDependencies:
      - '@aws-sdk/client-sso-oidc'
      - '@aws-sdk/client-sts'
      - aws-crt

  '@aws-sdk/credential-provider-process@3.713.0':
    dependencies:
      '@aws-sdk/core': 3.713.0
      '@aws-sdk/types': 3.713.0
      '@smithy/property-provider': 3.1.11
      '@smithy/shared-ini-file-loader': 3.1.12
      '@smithy/types': 3.7.2
      tslib: 2.8.1
    optional: true

  '@aws-sdk/credential-provider-process@3.716.0':
    dependencies:
      '@aws-sdk/core': 3.716.0
      '@aws-sdk/types': 3.714.0
      '@smithy/property-provider': 3.1.11
      '@smithy/shared-ini-file-loader': 3.1.12
      '@smithy/types': 3.7.2
      tslib: 2.8.1

  '@aws-sdk/credential-provider-sso@3.713.0(@aws-sdk/client-sso-oidc@3.713.0(@aws-sdk/client-sts@3.713.0))':
    dependencies:
      '@aws-sdk/client-sso': 3.713.0
      '@aws-sdk/core': 3.713.0
      '@aws-sdk/token-providers': 3.713.0(@aws-sdk/client-sso-oidc@3.713.0(@aws-sdk/client-sts@3.713.0))
      '@aws-sdk/types': 3.713.0
      '@smithy/property-provider': 3.1.11
      '@smithy/shared-ini-file-loader': 3.1.12
      '@smithy/types': 3.7.2
      tslib: 2.8.1
    transitivePeerDependencies:
      - '@aws-sdk/client-sso-oidc'
      - aws-crt
    optional: true

  '@aws-sdk/credential-provider-sso@3.716.0(@aws-sdk/client-sso-oidc@3.716.0(@aws-sdk/client-sts@3.716.0))':
    dependencies:
      '@aws-sdk/client-sso': 3.716.0
      '@aws-sdk/core': 3.716.0
      '@aws-sdk/token-providers': 3.714.0(@aws-sdk/client-sso-oidc@3.716.0(@aws-sdk/client-sts@3.716.0))
      '@aws-sdk/types': 3.714.0
      '@smithy/property-provider': 3.1.11
      '@smithy/shared-ini-file-loader': 3.1.12
      '@smithy/types': 3.7.2
      tslib: 2.8.1
    transitivePeerDependencies:
      - '@aws-sdk/client-sso-oidc'
      - aws-crt

  '@aws-sdk/credential-provider-web-identity@3.713.0(@aws-sdk/client-sts@3.713.0)':
    dependencies:
      '@aws-sdk/client-sts': 3.713.0
      '@aws-sdk/core': 3.713.0
      '@aws-sdk/types': 3.713.0
      '@smithy/property-provider': 3.1.11
      '@smithy/types': 3.7.2
      tslib: 2.8.1
    optional: true

  '@aws-sdk/credential-provider-web-identity@3.716.0(@aws-sdk/client-sts@3.716.0)':
    dependencies:
      '@aws-sdk/client-sts': 3.716.0
      '@aws-sdk/core': 3.716.0
      '@aws-sdk/types': 3.714.0
      '@smithy/property-provider': 3.1.11
      '@smithy/types': 3.7.2
      tslib: 2.8.1

  '@aws-sdk/credential-providers@3.716.0(@aws-sdk/client-sso-oidc@3.716.0(@aws-sdk/client-sts@3.716.0))':
    dependencies:
      '@aws-sdk/client-cognito-identity': 3.716.0
      '@aws-sdk/client-sso': 3.716.0
      '@aws-sdk/client-sts': 3.716.0
      '@aws-sdk/core': 3.716.0
      '@aws-sdk/credential-provider-cognito-identity': 3.716.0
      '@aws-sdk/credential-provider-env': 3.716.0
      '@aws-sdk/credential-provider-http': 3.716.0
      '@aws-sdk/credential-provider-ini': 3.716.0(@aws-sdk/client-sso-oidc@3.716.0(@aws-sdk/client-sts@3.716.0))(@aws-sdk/client-sts@3.716.0)
      '@aws-sdk/credential-provider-node': 3.716.0(@aws-sdk/client-sso-oidc@3.716.0(@aws-sdk/client-sts@3.716.0))(@aws-sdk/client-sts@3.716.0)
      '@aws-sdk/credential-provider-process': 3.716.0
      '@aws-sdk/credential-provider-sso': 3.716.0(@aws-sdk/client-sso-oidc@3.716.0(@aws-sdk/client-sts@3.716.0))
      '@aws-sdk/credential-provider-web-identity': 3.716.0(@aws-sdk/client-sts@3.716.0)
      '@aws-sdk/types': 3.714.0
      '@smithy/credential-provider-imds': 3.2.8
      '@smithy/property-provider': 3.1.11
      '@smithy/types': 3.7.2
      tslib: 2.8.1
    transitivePeerDependencies:
      - '@aws-sdk/client-sso-oidc'
      - aws-crt

  '@aws-sdk/middleware-bucket-endpoint@3.713.0':
    dependencies:
      '@aws-sdk/types': 3.713.0
      '@aws-sdk/util-arn-parser': 3.693.0
      '@smithy/node-config-provider': 3.1.12
      '@smithy/protocol-http': 4.1.8
      '@smithy/types': 3.7.2
      '@smithy/util-config-provider': 3.0.0
      tslib: 2.8.1
    optional: true

  '@aws-sdk/middleware-expect-continue@3.713.0':
    dependencies:
      '@aws-sdk/types': 3.713.0
      '@smithy/protocol-http': 4.1.8
      '@smithy/types': 3.7.2
      tslib: 2.8.1
    optional: true

  '@aws-sdk/middleware-flexible-checksums@3.713.0':
    dependencies:
      '@aws-crypto/crc32': 5.2.0
      '@aws-crypto/crc32c': 5.2.0
      '@aws-crypto/util': 5.2.0
      '@aws-sdk/core': 3.713.0
      '@aws-sdk/types': 3.713.0
      '@smithy/is-array-buffer': 3.0.0
      '@smithy/node-config-provider': 3.1.12
      '@smithy/protocol-http': 4.1.8
      '@smithy/types': 3.7.2
      '@smithy/util-middleware': 3.0.11
      '@smithy/util-stream': 3.3.4
      '@smithy/util-utf8': 3.0.0
      tslib: 2.8.1
    optional: true

  '@aws-sdk/middleware-host-header@3.713.0':
    dependencies:
      '@aws-sdk/types': 3.713.0
      '@smithy/protocol-http': 4.1.8
      '@smithy/types': 3.7.2
      tslib: 2.8.1
    optional: true

  '@aws-sdk/middleware-host-header@3.714.0':
    dependencies:
      '@aws-sdk/types': 3.714.0
      '@smithy/protocol-http': 4.1.8
      '@smithy/types': 3.7.2
      tslib: 2.8.1

  '@aws-sdk/middleware-location-constraint@3.713.0':
    dependencies:
      '@aws-sdk/types': 3.713.0
      '@smithy/types': 3.7.2
      tslib: 2.8.1
    optional: true

  '@aws-sdk/middleware-logger@3.713.0':
    dependencies:
      '@aws-sdk/types': 3.713.0
      '@smithy/types': 3.7.2
      tslib: 2.8.1
    optional: true

  '@aws-sdk/middleware-logger@3.714.0':
    dependencies:
      '@aws-sdk/types': 3.714.0
      '@smithy/types': 3.7.2
      tslib: 2.8.1

  '@aws-sdk/middleware-recursion-detection@3.713.0':
    dependencies:
      '@aws-sdk/types': 3.713.0
      '@smithy/protocol-http': 4.1.8
      '@smithy/types': 3.7.2
      tslib: 2.8.1
    optional: true

  '@aws-sdk/middleware-recursion-detection@3.714.0':
    dependencies:
      '@aws-sdk/types': 3.714.0
      '@smithy/protocol-http': 4.1.8
      '@smithy/types': 3.7.2
      tslib: 2.8.1

  '@aws-sdk/middleware-sdk-s3@3.713.0':
    dependencies:
      '@aws-sdk/core': 3.713.0
      '@aws-sdk/types': 3.713.0
      '@aws-sdk/util-arn-parser': 3.693.0
      '@smithy/core': 2.5.7
      '@smithy/node-config-provider': 3.1.12
      '@smithy/protocol-http': 4.1.8
      '@smithy/signature-v4': 4.2.4
      '@smithy/smithy-client': 3.7.0
      '@smithy/types': 3.7.2
      '@smithy/util-config-provider': 3.0.0
      '@smithy/util-middleware': 3.0.11
      '@smithy/util-stream': 3.3.4
      '@smithy/util-utf8': 3.0.0
      tslib: 2.8.1
    optional: true

  '@aws-sdk/middleware-ssec@3.713.0':
    dependencies:
      '@aws-sdk/types': 3.713.0
      '@smithy/types': 3.7.2
      tslib: 2.8.1
    optional: true

  '@aws-sdk/middleware-user-agent@3.713.0':
    dependencies:
      '@aws-sdk/core': 3.713.0
      '@aws-sdk/types': 3.713.0
      '@aws-sdk/util-endpoints': 3.713.0
      '@smithy/core': 2.5.7
      '@smithy/protocol-http': 4.1.8
      '@smithy/types': 3.7.2
      tslib: 2.8.1
    optional: true

  '@aws-sdk/middleware-user-agent@3.716.0':
    dependencies:
      '@aws-sdk/core': 3.716.0
      '@aws-sdk/types': 3.714.0
      '@aws-sdk/util-endpoints': 3.714.0
      '@smithy/core': 2.5.6
      '@smithy/protocol-http': 4.1.8
      '@smithy/types': 3.7.2
      tslib: 2.8.1

  '@aws-sdk/region-config-resolver@3.713.0':
    dependencies:
      '@aws-sdk/types': 3.713.0
      '@smithy/node-config-provider': 3.1.12
      '@smithy/types': 3.7.2
      '@smithy/util-config-provider': 3.0.0
      '@smithy/util-middleware': 3.0.11
      tslib: 2.8.1
    optional: true

  '@aws-sdk/region-config-resolver@3.714.0':
    dependencies:
      '@aws-sdk/types': 3.714.0
      '@smithy/node-config-provider': 3.1.12
      '@smithy/types': 3.7.2
      '@smithy/util-config-provider': 3.0.0
      '@smithy/util-middleware': 3.0.11
      tslib: 2.8.1

  '@aws-sdk/s3-request-presigner@3.713.0':
    dependencies:
      '@aws-sdk/signature-v4-multi-region': 3.713.0
      '@aws-sdk/types': 3.713.0
      '@aws-sdk/util-format-url': 3.713.0
      '@smithy/middleware-endpoint': 3.2.8
      '@smithy/protocol-http': 4.1.8
      '@smithy/smithy-client': 3.7.0
      '@smithy/types': 3.7.2
      tslib: 2.8.1
    optional: true

  '@aws-sdk/signature-v4-multi-region@3.713.0':
    dependencies:
      '@aws-sdk/middleware-sdk-s3': 3.713.0
      '@aws-sdk/types': 3.713.0
      '@smithy/protocol-http': 4.1.8
      '@smithy/signature-v4': 4.2.4
      '@smithy/types': 3.7.2
      tslib: 2.8.1
    optional: true

  '@aws-sdk/token-providers@3.713.0(@aws-sdk/client-sso-oidc@3.713.0(@aws-sdk/client-sts@3.713.0))':
    dependencies:
      '@aws-sdk/client-sso-oidc': 3.713.0(@aws-sdk/client-sts@3.713.0)
      '@aws-sdk/types': 3.713.0
      '@smithy/property-provider': 3.1.11
      '@smithy/shared-ini-file-loader': 3.1.12
      '@smithy/types': 3.7.2
      tslib: 2.8.1
    optional: true

  '@aws-sdk/token-providers@3.714.0(@aws-sdk/client-sso-oidc@3.716.0(@aws-sdk/client-sts@3.716.0))':
    dependencies:
      '@aws-sdk/client-sso-oidc': 3.716.0(@aws-sdk/client-sts@3.716.0)
      '@aws-sdk/types': 3.714.0
      '@smithy/property-provider': 3.1.11
      '@smithy/shared-ini-file-loader': 3.1.12
      '@smithy/types': 3.7.2
      tslib: 2.8.1

  '@aws-sdk/types@3.713.0':
    dependencies:
      '@smithy/types': 3.7.2
      tslib: 2.8.1
    optional: true

  '@aws-sdk/types@3.714.0':
    dependencies:
      '@smithy/types': 3.7.2
      tslib: 2.8.1

  '@aws-sdk/util-arn-parser@3.693.0':
    dependencies:
      tslib: 2.8.1
    optional: true

  '@aws-sdk/util-endpoints@3.713.0':
    dependencies:
      '@aws-sdk/types': 3.713.0
      '@smithy/types': 3.7.2
      '@smithy/util-endpoints': 2.1.7
      tslib: 2.8.1
    optional: true

  '@aws-sdk/util-endpoints@3.714.0':
    dependencies:
      '@aws-sdk/types': 3.714.0
      '@smithy/types': 3.7.2
      '@smithy/util-endpoints': 2.1.7
      tslib: 2.8.1

  '@aws-sdk/util-format-url@3.713.0':
    dependencies:
      '@aws-sdk/types': 3.713.0
      '@smithy/querystring-builder': 3.0.11
      '@smithy/types': 3.7.2
      tslib: 2.8.1
    optional: true

  '@aws-sdk/util-locate-window@3.693.0':
    dependencies:
      tslib: 2.8.1

  '@aws-sdk/util-locate-window@3.723.0':
    dependencies:
      tslib: 2.8.1
    optional: true

  '@aws-sdk/util-user-agent-browser@3.713.0':
    dependencies:
      '@aws-sdk/types': 3.713.0
      '@smithy/types': 3.7.2
      bowser: 2.11.0
      tslib: 2.8.1
    optional: true

  '@aws-sdk/util-user-agent-browser@3.714.0':
    dependencies:
      '@aws-sdk/types': 3.714.0
      '@smithy/types': 3.7.2
      bowser: 2.11.0
      tslib: 2.8.1

  '@aws-sdk/util-user-agent-node@3.713.0':
    dependencies:
      '@aws-sdk/middleware-user-agent': 3.713.0
      '@aws-sdk/types': 3.713.0
      '@smithy/node-config-provider': 3.1.12
      '@smithy/types': 3.7.2
      tslib: 2.8.1
    optional: true

  '@aws-sdk/util-user-agent-node@3.716.0':
    dependencies:
      '@aws-sdk/middleware-user-agent': 3.716.0
      '@aws-sdk/types': 3.714.0
      '@smithy/node-config-provider': 3.1.12
      '@smithy/types': 3.7.2
      tslib: 2.8.1

  '@aws-sdk/xml-builder@3.709.0':
    dependencies:
      '@smithy/types': 3.7.2
      tslib: 2.8.1
    optional: true

  '@biomejs/biome@1.9.4':
    optionalDependencies:
      '@biomejs/cli-darwin-arm64': 1.9.4
      '@biomejs/cli-darwin-x64': 1.9.4
      '@biomejs/cli-linux-arm64': 1.9.4
      '@biomejs/cli-linux-arm64-musl': 1.9.4
      '@biomejs/cli-linux-x64': 1.9.4
      '@biomejs/cli-linux-x64-musl': 1.9.4
      '@biomejs/cli-win32-arm64': 1.9.4
      '@biomejs/cli-win32-x64': 1.9.4

  '@biomejs/cli-darwin-arm64@1.9.4':
    optional: true

  '@biomejs/cli-darwin-x64@1.9.4':
    optional: true

  '@biomejs/cli-linux-arm64-musl@1.9.4':
    optional: true

  '@biomejs/cli-linux-arm64@1.9.4':
    optional: true

  '@biomejs/cli-linux-x64-musl@1.9.4':
    optional: true

  '@biomejs/cli-linux-x64@1.9.4':
    optional: true

  '@biomejs/cli-win32-arm64@1.9.4':
    optional: true

  '@biomejs/cli-win32-x64@1.9.4':
    optional: true

  '@deno/shim-crypto@0.3.1': {}

  '@deno/shim-deno-test@0.5.0': {}

  '@deno/shim-deno@0.18.2':
    dependencies:
      '@deno/shim-deno-test': 0.5.0
      which: 4.0.0

  '@digitalbazaar/http-client@3.4.1(web-streams-polyfill@3.3.3)':
    dependencies:
      ky: 0.33.3
      ky-universal: 0.11.0(ky@0.33.3)(web-streams-polyfill@3.3.3)
      undici: 5.28.4
    transitivePeerDependencies:
      - web-streams-polyfill

  '@drizzle-team/brocli@0.10.2': {}

  '@emnapi/runtime@1.3.1':
    dependencies:
      tslib: 2.8.1
    optional: true

  '@esbuild-kit/core-utils@3.3.2':
    dependencies:
      esbuild: 0.18.20
      source-map-support: 0.5.21

  '@esbuild-kit/esm-loader@2.6.5':
    dependencies:
      '@esbuild-kit/core-utils': 3.3.2
      get-tsconfig: 4.8.1

  '@esbuild/aix-ppc64@0.19.12':
    optional: true

  '@esbuild/aix-ppc64@0.23.1':
    optional: true

  '@esbuild/android-arm64@0.18.20':
    optional: true

  '@esbuild/android-arm64@0.19.12':
    optional: true

  '@esbuild/android-arm64@0.23.1':
    optional: true

  '@esbuild/android-arm@0.18.20':
    optional: true

  '@esbuild/android-arm@0.19.12':
    optional: true

  '@esbuild/android-arm@0.23.1':
    optional: true

  '@esbuild/android-x64@0.18.20':
    optional: true

  '@esbuild/android-x64@0.19.12':
    optional: true

  '@esbuild/android-x64@0.23.1':
    optional: true

  '@esbuild/darwin-arm64@0.18.20':
    optional: true

  '@esbuild/darwin-arm64@0.19.12':
    optional: true

  '@esbuild/darwin-arm64@0.23.1':
    optional: true

  '@esbuild/darwin-x64@0.18.20':
    optional: true

  '@esbuild/darwin-x64@0.19.12':
    optional: true

  '@esbuild/darwin-x64@0.23.1':
    optional: true

  '@esbuild/freebsd-arm64@0.18.20':
    optional: true

  '@esbuild/freebsd-arm64@0.19.12':
    optional: true

  '@esbuild/freebsd-arm64@0.23.1':
    optional: true

  '@esbuild/freebsd-x64@0.18.20':
    optional: true

  '@esbuild/freebsd-x64@0.19.12':
    optional: true

  '@esbuild/freebsd-x64@0.23.1':
    optional: true

  '@esbuild/linux-arm64@0.18.20':
    optional: true

  '@esbuild/linux-arm64@0.19.12':
    optional: true

  '@esbuild/linux-arm64@0.23.1':
    optional: true

  '@esbuild/linux-arm@0.18.20':
    optional: true

  '@esbuild/linux-arm@0.19.12':
    optional: true

  '@esbuild/linux-arm@0.23.1':
    optional: true

  '@esbuild/linux-ia32@0.18.20':
    optional: true

  '@esbuild/linux-ia32@0.19.12':
    optional: true

  '@esbuild/linux-ia32@0.23.1':
    optional: true

  '@esbuild/linux-loong64@0.18.20':
    optional: true

  '@esbuild/linux-loong64@0.19.12':
    optional: true

  '@esbuild/linux-loong64@0.23.1':
    optional: true

  '@esbuild/linux-mips64el@0.18.20':
    optional: true

  '@esbuild/linux-mips64el@0.19.12':
    optional: true

  '@esbuild/linux-mips64el@0.23.1':
    optional: true

  '@esbuild/linux-ppc64@0.18.20':
    optional: true

  '@esbuild/linux-ppc64@0.19.12':
    optional: true

  '@esbuild/linux-ppc64@0.23.1':
    optional: true

  '@esbuild/linux-riscv64@0.18.20':
    optional: true

  '@esbuild/linux-riscv64@0.19.12':
    optional: true

  '@esbuild/linux-riscv64@0.23.1':
    optional: true

  '@esbuild/linux-s390x@0.18.20':
    optional: true

  '@esbuild/linux-s390x@0.19.12':
    optional: true

  '@esbuild/linux-s390x@0.23.1':
    optional: true

  '@esbuild/linux-x64@0.18.20':
    optional: true

  '@esbuild/linux-x64@0.19.12':
    optional: true

  '@esbuild/linux-x64@0.23.1':
    optional: true

  '@esbuild/netbsd-x64@0.18.20':
    optional: true

  '@esbuild/netbsd-x64@0.19.12':
    optional: true

  '@esbuild/netbsd-x64@0.23.1':
    optional: true

  '@esbuild/openbsd-arm64@0.23.1':
    optional: true

  '@esbuild/openbsd-x64@0.18.20':
    optional: true

  '@esbuild/openbsd-x64@0.19.12':
    optional: true

  '@esbuild/openbsd-x64@0.23.1':
    optional: true

  '@esbuild/sunos-x64@0.18.20':
    optional: true

  '@esbuild/sunos-x64@0.19.12':
    optional: true

  '@esbuild/sunos-x64@0.23.1':
    optional: true

  '@esbuild/win32-arm64@0.18.20':
    optional: true

  '@esbuild/win32-arm64@0.19.12':
    optional: true

  '@esbuild/win32-arm64@0.23.1':
    optional: true

  '@esbuild/win32-ia32@0.18.20':
    optional: true

  '@esbuild/win32-ia32@0.19.12':
    optional: true

  '@esbuild/win32-ia32@0.23.1':
    optional: true

  '@esbuild/win32-x64@0.18.20':
    optional: true

  '@esbuild/win32-x64@0.19.12':
    optional: true

  '@esbuild/win32-x64@0.23.1':
    optional: true

  '@fastify/busboy@2.1.1': {}

  '@fedify/fedify@1.3.7(web-streams-polyfill@3.3.3)':
    dependencies:
      '@deno/shim-crypto': 0.3.1
      '@deno/shim-deno': 0.18.2
      '@hugoalh/http-header-link': 1.0.3
      '@js-temporal/polyfill': 0.4.4
      '@logtape/logtape': 0.8.1
      '@opentelemetry/api': 1.9.0
      '@opentelemetry/semantic-conventions': 1.28.0
      '@phensley/language-tag': 1.9.2
      asn1js: 3.0.5
      json-canon: 1.0.1
      jsonld: 8.3.3(web-streams-polyfill@3.3.3)
      multibase: 4.0.6
      multicodec: 3.2.1
      pkijs: 3.2.4
      uri-template-router: 0.0.16
      url-template: 3.1.1
      urlpattern-polyfill: 10.0.0
    transitivePeerDependencies:
      - web-streams-polyfill

  '@fedify/fedify@1.4.0-dev.623(web-streams-polyfill@3.3.3)':
    dependencies:
      '@deno/shim-crypto': 0.3.1
      '@deno/shim-deno': 0.18.2
      '@hugoalh/http-header-link': 1.0.3
      '@js-temporal/polyfill': 0.4.4
      '@logtape/logtape': 0.8.0
      '@opentelemetry/api': 1.9.0
      '@opentelemetry/semantic-conventions': 1.28.0
      '@phensley/language-tag': 1.9.2
      asn1js: 3.0.5
      json-canon: 1.0.1
      jsonld: 8.3.3(web-streams-polyfill@3.3.3)
      multibase: 4.0.6
      multicodec: 3.2.1
      pkijs: 3.2.4
      uri-template-router: 0.0.16
      url-template: 3.1.1
      urlpattern-polyfill: 10.0.0
    transitivePeerDependencies:
      - web-streams-polyfill

  '@fedify/markdown-it-hashtag@0.2.0':
    dependencies:
      markdown-it: 14.1.0

  '@fedify/markdown-it-mention@0.1.1':
    dependencies:
      markdown-it: 14.1.0

  '@fedify/postgres@0.2.2(web-streams-polyfill@3.3.3)':
    dependencies:
      '@deno/shim-deno': 0.18.2
      '@fedify/fedify': 1.3.7(web-streams-polyfill@3.3.3)
      '@js-temporal/polyfill': 0.4.4
      postgres: 3.4.5
    transitivePeerDependencies:
      - web-streams-polyfill

  '@hexagon/base64@2.0.4': {}

  '@hono/node-server@1.13.7(hono@4.6.14)':
    dependencies:
      hono: 4.6.14

  '@hono/zod-validator@0.2.2(hono@4.6.14)(zod@3.24.1)':
    dependencies:
      hono: 4.6.14
      zod: 3.24.1

  '@hugoalh/http-header-link@1.0.3':
    dependencies:
      '@hugoalh/is-string-singleline': 1.0.4

  '@hugoalh/is-string-singleline@1.0.4': {}

  '@humanwhocodes/retry@0.3.1': {}

  '@img/sharp-darwin-arm64@0.33.5':
    optionalDependencies:
      '@img/sharp-libvips-darwin-arm64': 1.0.4
    optional: true

  '@img/sharp-darwin-x64@0.33.5':
    optionalDependencies:
      '@img/sharp-libvips-darwin-x64': 1.0.4
    optional: true

  '@img/sharp-libvips-darwin-arm64@1.0.4':
    optional: true

  '@img/sharp-libvips-darwin-x64@1.0.4':
    optional: true

  '@img/sharp-libvips-linux-arm64@1.0.4':
    optional: true

  '@img/sharp-libvips-linux-arm@1.0.5':
    optional: true

  '@img/sharp-libvips-linux-s390x@1.0.4':
    optional: true

  '@img/sharp-libvips-linux-x64@1.0.4':
    optional: true

  '@img/sharp-libvips-linuxmusl-arm64@1.0.4':
    optional: true

  '@img/sharp-libvips-linuxmusl-x64@1.0.4':
    optional: true

  '@img/sharp-linux-arm64@0.33.5':
    optionalDependencies:
      '@img/sharp-libvips-linux-arm64': 1.0.4
    optional: true

  '@img/sharp-linux-arm@0.33.5':
    optionalDependencies:
      '@img/sharp-libvips-linux-arm': 1.0.5
    optional: true

  '@img/sharp-linux-s390x@0.33.5':
    optionalDependencies:
      '@img/sharp-libvips-linux-s390x': 1.0.4
    optional: true

  '@img/sharp-linux-x64@0.33.5':
    optionalDependencies:
      '@img/sharp-libvips-linux-x64': 1.0.4
    optional: true

  '@img/sharp-linuxmusl-arm64@0.33.5':
    optionalDependencies:
      '@img/sharp-libvips-linuxmusl-arm64': 1.0.4
    optional: true

  '@img/sharp-linuxmusl-x64@0.33.5':
    optionalDependencies:
      '@img/sharp-libvips-linuxmusl-x64': 1.0.4
    optional: true

  '@img/sharp-wasm32@0.33.5':
    dependencies:
      '@emnapi/runtime': 1.3.1
    optional: true

  '@img/sharp-win32-ia32@0.33.5':
    optional: true

  '@img/sharp-win32-x64@0.33.5':
    optional: true

  '@js-temporal/polyfill@0.4.4':
    dependencies:
      jsbi: 4.3.0
      tslib: 2.8.1

  '@logtape/logtape@0.8.1': {}

  '@logtape/sentry@0.1.0':
    dependencies:
      '@logtape/logtape': 0.8.1
      '@sentry/core': 8.47.0
      '@sentry/types': 8.47.0

  '@lukeed/ms@2.0.2': {}

  '@multiformats/base-x@4.0.1': {}

  '@noble/hashes@1.6.1': {}

  '@opentelemetry/api-logs@0.53.0':
    dependencies:
      '@opentelemetry/api': 1.9.0

  '@opentelemetry/api-logs@0.56.0':
    dependencies:
      '@opentelemetry/api': 1.9.0

  '@opentelemetry/api@1.9.0': {}

  '@opentelemetry/context-async-hooks@1.30.0(@opentelemetry/api@1.9.0)':
    dependencies:
      '@opentelemetry/api': 1.9.0

  '@opentelemetry/core@1.29.0(@opentelemetry/api@1.9.0)':
    dependencies:
      '@opentelemetry/api': 1.9.0
      '@opentelemetry/semantic-conventions': 1.28.0

  '@opentelemetry/core@1.30.0(@opentelemetry/api@1.9.0)':
    dependencies:
      '@opentelemetry/api': 1.9.0
      '@opentelemetry/semantic-conventions': 1.28.0

  '@opentelemetry/instrumentation-amqplib@0.45.0(@opentelemetry/api@1.9.0)':
    dependencies:
      '@opentelemetry/api': 1.9.0
      '@opentelemetry/core': 1.30.0(@opentelemetry/api@1.9.0)
      '@opentelemetry/instrumentation': 0.56.0(@opentelemetry/api@1.9.0)
      '@opentelemetry/semantic-conventions': 1.28.0
    transitivePeerDependencies:
      - supports-color

  '@opentelemetry/instrumentation-connect@0.42.0(@opentelemetry/api@1.9.0)':
    dependencies:
      '@opentelemetry/api': 1.9.0
      '@opentelemetry/core': 1.30.0(@opentelemetry/api@1.9.0)
      '@opentelemetry/instrumentation': 0.56.0(@opentelemetry/api@1.9.0)
      '@opentelemetry/semantic-conventions': 1.28.0
      '@types/connect': 3.4.36
    transitivePeerDependencies:
      - supports-color

  '@opentelemetry/instrumentation-dataloader@0.15.0(@opentelemetry/api@1.9.0)':
    dependencies:
      '@opentelemetry/api': 1.9.0
      '@opentelemetry/instrumentation': 0.56.0(@opentelemetry/api@1.9.0)
    transitivePeerDependencies:
      - supports-color

  '@opentelemetry/instrumentation-express@0.46.0(@opentelemetry/api@1.9.0)':
    dependencies:
      '@opentelemetry/api': 1.9.0
      '@opentelemetry/core': 1.30.0(@opentelemetry/api@1.9.0)
      '@opentelemetry/instrumentation': 0.56.0(@opentelemetry/api@1.9.0)
      '@opentelemetry/semantic-conventions': 1.28.0
    transitivePeerDependencies:
      - supports-color

  '@opentelemetry/instrumentation-fastify@0.43.0(@opentelemetry/api@1.9.0)':
    dependencies:
      '@opentelemetry/api': 1.9.0
      '@opentelemetry/core': 1.30.0(@opentelemetry/api@1.9.0)
      '@opentelemetry/instrumentation': 0.56.0(@opentelemetry/api@1.9.0)
      '@opentelemetry/semantic-conventions': 1.28.0
    transitivePeerDependencies:
      - supports-color

  '@opentelemetry/instrumentation-fs@0.18.0(@opentelemetry/api@1.9.0)':
    dependencies:
      '@opentelemetry/api': 1.9.0
      '@opentelemetry/core': 1.30.0(@opentelemetry/api@1.9.0)
      '@opentelemetry/instrumentation': 0.56.0(@opentelemetry/api@1.9.0)
    transitivePeerDependencies:
      - supports-color

  '@opentelemetry/instrumentation-generic-pool@0.42.0(@opentelemetry/api@1.9.0)':
    dependencies:
      '@opentelemetry/api': 1.9.0
      '@opentelemetry/instrumentation': 0.56.0(@opentelemetry/api@1.9.0)
    transitivePeerDependencies:
      - supports-color

  '@opentelemetry/instrumentation-graphql@0.46.0(@opentelemetry/api@1.9.0)':
    dependencies:
      '@opentelemetry/api': 1.9.0
      '@opentelemetry/instrumentation': 0.56.0(@opentelemetry/api@1.9.0)
    transitivePeerDependencies:
      - supports-color

  '@opentelemetry/instrumentation-hapi@0.44.0(@opentelemetry/api@1.9.0)':
    dependencies:
      '@opentelemetry/api': 1.9.0
      '@opentelemetry/core': 1.30.0(@opentelemetry/api@1.9.0)
      '@opentelemetry/instrumentation': 0.56.0(@opentelemetry/api@1.9.0)
      '@opentelemetry/semantic-conventions': 1.28.0
    transitivePeerDependencies:
      - supports-color

  '@opentelemetry/instrumentation-http@0.56.0(@opentelemetry/api@1.9.0)':
    dependencies:
      '@opentelemetry/api': 1.9.0
      '@opentelemetry/core': 1.29.0(@opentelemetry/api@1.9.0)
      '@opentelemetry/instrumentation': 0.56.0(@opentelemetry/api@1.9.0)
      '@opentelemetry/semantic-conventions': 1.28.0
      forwarded-parse: 2.1.2
      semver: 7.6.3
    transitivePeerDependencies:
      - supports-color

  '@opentelemetry/instrumentation-ioredis@0.46.0(@opentelemetry/api@1.9.0)':
    dependencies:
      '@opentelemetry/api': 1.9.0
      '@opentelemetry/instrumentation': 0.56.0(@opentelemetry/api@1.9.0)
      '@opentelemetry/redis-common': 0.36.2
      '@opentelemetry/semantic-conventions': 1.28.0
    transitivePeerDependencies:
      - supports-color

  '@opentelemetry/instrumentation-kafkajs@0.6.0(@opentelemetry/api@1.9.0)':
    dependencies:
      '@opentelemetry/api': 1.9.0
      '@opentelemetry/instrumentation': 0.56.0(@opentelemetry/api@1.9.0)
      '@opentelemetry/semantic-conventions': 1.28.0
    transitivePeerDependencies:
      - supports-color

  '@opentelemetry/instrumentation-knex@0.43.0(@opentelemetry/api@1.9.0)':
    dependencies:
      '@opentelemetry/api': 1.9.0
      '@opentelemetry/instrumentation': 0.56.0(@opentelemetry/api@1.9.0)
      '@opentelemetry/semantic-conventions': 1.28.0
    transitivePeerDependencies:
      - supports-color

  '@opentelemetry/instrumentation-koa@0.46.0(@opentelemetry/api@1.9.0)':
    dependencies:
      '@opentelemetry/api': 1.9.0
      '@opentelemetry/core': 1.30.0(@opentelemetry/api@1.9.0)
      '@opentelemetry/instrumentation': 0.56.0(@opentelemetry/api@1.9.0)
      '@opentelemetry/semantic-conventions': 1.28.0
    transitivePeerDependencies:
      - supports-color

  '@opentelemetry/instrumentation-lru-memoizer@0.43.0(@opentelemetry/api@1.9.0)':
    dependencies:
      '@opentelemetry/api': 1.9.0
      '@opentelemetry/instrumentation': 0.56.0(@opentelemetry/api@1.9.0)
    transitivePeerDependencies:
      - supports-color

  '@opentelemetry/instrumentation-mongodb@0.50.0(@opentelemetry/api@1.9.0)':
    dependencies:
      '@opentelemetry/api': 1.9.0
      '@opentelemetry/instrumentation': 0.56.0(@opentelemetry/api@1.9.0)
      '@opentelemetry/semantic-conventions': 1.28.0
    transitivePeerDependencies:
      - supports-color

  '@opentelemetry/instrumentation-mongoose@0.45.0(@opentelemetry/api@1.9.0)':
    dependencies:
      '@opentelemetry/api': 1.9.0
      '@opentelemetry/core': 1.30.0(@opentelemetry/api@1.9.0)
      '@opentelemetry/instrumentation': 0.56.0(@opentelemetry/api@1.9.0)
      '@opentelemetry/semantic-conventions': 1.28.0
    transitivePeerDependencies:
      - supports-color

  '@opentelemetry/instrumentation-mysql2@0.44.0(@opentelemetry/api@1.9.0)':
    dependencies:
      '@opentelemetry/api': 1.9.0
      '@opentelemetry/instrumentation': 0.56.0(@opentelemetry/api@1.9.0)
      '@opentelemetry/semantic-conventions': 1.28.0
      '@opentelemetry/sql-common': 0.40.1(@opentelemetry/api@1.9.0)
    transitivePeerDependencies:
      - supports-color

  '@opentelemetry/instrumentation-mysql@0.44.0(@opentelemetry/api@1.9.0)':
    dependencies:
      '@opentelemetry/api': 1.9.0
      '@opentelemetry/instrumentation': 0.56.0(@opentelemetry/api@1.9.0)
      '@opentelemetry/semantic-conventions': 1.28.0
      '@types/mysql': 2.15.26
    transitivePeerDependencies:
      - supports-color

  '@opentelemetry/instrumentation-nestjs-core@0.43.0(@opentelemetry/api@1.9.0)':
    dependencies:
      '@opentelemetry/api': 1.9.0
      '@opentelemetry/instrumentation': 0.56.0(@opentelemetry/api@1.9.0)
      '@opentelemetry/semantic-conventions': 1.28.0
    transitivePeerDependencies:
      - supports-color

  '@opentelemetry/instrumentation-pg@0.49.0(@opentelemetry/api@1.9.0)':
    dependencies:
      '@opentelemetry/api': 1.9.0
      '@opentelemetry/core': 1.30.0(@opentelemetry/api@1.9.0)
      '@opentelemetry/instrumentation': 0.56.0(@opentelemetry/api@1.9.0)
      '@opentelemetry/semantic-conventions': 1.27.0
      '@opentelemetry/sql-common': 0.40.1(@opentelemetry/api@1.9.0)
      '@types/pg': 8.6.1
      '@types/pg-pool': 2.0.6
    transitivePeerDependencies:
      - supports-color

  '@opentelemetry/instrumentation-redis-4@0.45.0(@opentelemetry/api@1.9.0)':
    dependencies:
      '@opentelemetry/api': 1.9.0
      '@opentelemetry/instrumentation': 0.56.0(@opentelemetry/api@1.9.0)
      '@opentelemetry/redis-common': 0.36.2
      '@opentelemetry/semantic-conventions': 1.28.0
    transitivePeerDependencies:
      - supports-color

  '@opentelemetry/instrumentation-tedious@0.17.0(@opentelemetry/api@1.9.0)':
    dependencies:
      '@opentelemetry/api': 1.9.0
      '@opentelemetry/instrumentation': 0.56.0(@opentelemetry/api@1.9.0)
      '@opentelemetry/semantic-conventions': 1.28.0
      '@types/tedious': 4.0.14
    transitivePeerDependencies:
      - supports-color

  '@opentelemetry/instrumentation-undici@0.9.0(@opentelemetry/api@1.9.0)':
    dependencies:
      '@opentelemetry/api': 1.9.0
      '@opentelemetry/core': 1.30.0(@opentelemetry/api@1.9.0)
      '@opentelemetry/instrumentation': 0.56.0(@opentelemetry/api@1.9.0)
    transitivePeerDependencies:
      - supports-color

  '@opentelemetry/instrumentation@0.53.0(@opentelemetry/api@1.9.0)':
    dependencies:
      '@opentelemetry/api': 1.9.0
      '@opentelemetry/api-logs': 0.53.0
      '@types/shimmer': 1.2.0
      import-in-the-middle: 1.12.0
      require-in-the-middle: 7.4.0
      semver: 7.6.3
      shimmer: 1.2.1
    transitivePeerDependencies:
      - supports-color

  '@opentelemetry/instrumentation@0.56.0(@opentelemetry/api@1.9.0)':
    dependencies:
      '@opentelemetry/api': 1.9.0
      '@opentelemetry/api-logs': 0.56.0
      '@types/shimmer': 1.2.0
      import-in-the-middle: 1.12.0
      require-in-the-middle: 7.4.0
      semver: 7.6.3
      shimmer: 1.2.1
    transitivePeerDependencies:
      - supports-color

  '@opentelemetry/redis-common@0.36.2': {}

  '@opentelemetry/resources@1.30.0(@opentelemetry/api@1.9.0)':
    dependencies:
      '@opentelemetry/api': 1.9.0
      '@opentelemetry/core': 1.30.0(@opentelemetry/api@1.9.0)
      '@opentelemetry/semantic-conventions': 1.28.0

  '@opentelemetry/sdk-trace-base@1.30.0(@opentelemetry/api@1.9.0)':
    dependencies:
      '@opentelemetry/api': 1.9.0
      '@opentelemetry/core': 1.30.0(@opentelemetry/api@1.9.0)
      '@opentelemetry/resources': 1.30.0(@opentelemetry/api@1.9.0)
      '@opentelemetry/semantic-conventions': 1.28.0

  '@opentelemetry/semantic-conventions@1.27.0': {}

  '@opentelemetry/semantic-conventions@1.28.0': {}

  '@opentelemetry/sql-common@0.40.1(@opentelemetry/api@1.9.0)':
    dependencies:
      '@opentelemetry/api': 1.9.0
      '@opentelemetry/core': 1.30.0(@opentelemetry/api@1.9.0)

  '@phc/format@1.0.0': {}

  '@phensley/language-tag@1.9.2':
    dependencies:
      tslib: 2.8.1

  '@poppinss/utils@6.8.3':
    dependencies:
      '@lukeed/ms': 2.0.2
      '@types/bytes': 3.1.5
      '@types/pluralize': 0.0.33
      bytes: 3.1.2
      case-anything: 3.1.0
      flattie: 1.1.1
      pluralize: 8.0.0
      safe-stable-stringify: 2.5.0
      secure-json-parse: 2.7.0
      slash: 5.1.0
      slugify: 1.6.6
      truncatise: 0.0.8

  '@prisma/instrumentation@5.22.0':
    dependencies:
      '@opentelemetry/api': 1.9.0
      '@opentelemetry/instrumentation': 0.53.0(@opentelemetry/api@1.9.0)
      '@opentelemetry/sdk-trace-base': 1.30.0(@opentelemetry/api@1.9.0)
    transitivePeerDependencies:
      - supports-color

  '@sentry/core@8.47.0': {}

  '@sentry/node@8.47.0':
    dependencies:
      '@opentelemetry/api': 1.9.0
      '@opentelemetry/context-async-hooks': 1.30.0(@opentelemetry/api@1.9.0)
      '@opentelemetry/core': 1.30.0(@opentelemetry/api@1.9.0)
      '@opentelemetry/instrumentation': 0.56.0(@opentelemetry/api@1.9.0)
      '@opentelemetry/instrumentation-amqplib': 0.45.0(@opentelemetry/api@1.9.0)
      '@opentelemetry/instrumentation-connect': 0.42.0(@opentelemetry/api@1.9.0)
      '@opentelemetry/instrumentation-dataloader': 0.15.0(@opentelemetry/api@1.9.0)
      '@opentelemetry/instrumentation-express': 0.46.0(@opentelemetry/api@1.9.0)
      '@opentelemetry/instrumentation-fastify': 0.43.0(@opentelemetry/api@1.9.0)
      '@opentelemetry/instrumentation-fs': 0.18.0(@opentelemetry/api@1.9.0)
      '@opentelemetry/instrumentation-generic-pool': 0.42.0(@opentelemetry/api@1.9.0)
      '@opentelemetry/instrumentation-graphql': 0.46.0(@opentelemetry/api@1.9.0)
      '@opentelemetry/instrumentation-hapi': 0.44.0(@opentelemetry/api@1.9.0)
      '@opentelemetry/instrumentation-http': 0.56.0(@opentelemetry/api@1.9.0)
      '@opentelemetry/instrumentation-ioredis': 0.46.0(@opentelemetry/api@1.9.0)
      '@opentelemetry/instrumentation-kafkajs': 0.6.0(@opentelemetry/api@1.9.0)
      '@opentelemetry/instrumentation-knex': 0.43.0(@opentelemetry/api@1.9.0)
      '@opentelemetry/instrumentation-koa': 0.46.0(@opentelemetry/api@1.9.0)
      '@opentelemetry/instrumentation-lru-memoizer': 0.43.0(@opentelemetry/api@1.9.0)
      '@opentelemetry/instrumentation-mongodb': 0.50.0(@opentelemetry/api@1.9.0)
      '@opentelemetry/instrumentation-mongoose': 0.45.0(@opentelemetry/api@1.9.0)
      '@opentelemetry/instrumentation-mysql': 0.44.0(@opentelemetry/api@1.9.0)
      '@opentelemetry/instrumentation-mysql2': 0.44.0(@opentelemetry/api@1.9.0)
      '@opentelemetry/instrumentation-nestjs-core': 0.43.0(@opentelemetry/api@1.9.0)
      '@opentelemetry/instrumentation-pg': 0.49.0(@opentelemetry/api@1.9.0)
      '@opentelemetry/instrumentation-redis-4': 0.45.0(@opentelemetry/api@1.9.0)
      '@opentelemetry/instrumentation-tedious': 0.17.0(@opentelemetry/api@1.9.0)
      '@opentelemetry/instrumentation-undici': 0.9.0(@opentelemetry/api@1.9.0)
      '@opentelemetry/resources': 1.30.0(@opentelemetry/api@1.9.0)
      '@opentelemetry/sdk-trace-base': 1.30.0(@opentelemetry/api@1.9.0)
      '@opentelemetry/semantic-conventions': 1.28.0
      '@prisma/instrumentation': 5.22.0
      '@sentry/core': 8.47.0
      '@sentry/opentelemetry': 8.47.0(@opentelemetry/api@1.9.0)(@opentelemetry/core@1.30.0(@opentelemetry/api@1.9.0))(@opentelemetry/instrumentation@0.56.0(@opentelemetry/api@1.9.0))(@opentelemetry/sdk-trace-base@1.30.0(@opentelemetry/api@1.9.0))(@opentelemetry/semantic-conventions@1.28.0)
      import-in-the-middle: 1.12.0
    transitivePeerDependencies:
      - supports-color

  '@sentry/opentelemetry@8.47.0(@opentelemetry/api@1.9.0)(@opentelemetry/core@1.30.0(@opentelemetry/api@1.9.0))(@opentelemetry/instrumentation@0.56.0(@opentelemetry/api@1.9.0))(@opentelemetry/sdk-trace-base@1.30.0(@opentelemetry/api@1.9.0))(@opentelemetry/semantic-conventions@1.28.0)':
    dependencies:
      '@opentelemetry/api': 1.9.0
      '@opentelemetry/core': 1.30.0(@opentelemetry/api@1.9.0)
      '@opentelemetry/instrumentation': 0.56.0(@opentelemetry/api@1.9.0)
      '@opentelemetry/sdk-trace-base': 1.30.0(@opentelemetry/api@1.9.0)
      '@opentelemetry/semantic-conventions': 1.28.0
      '@sentry/core': 8.47.0

  '@sentry/types@8.47.0':
    dependencies:
      '@sentry/core': 8.47.0

  '@smithy/abort-controller@3.1.9':
    dependencies:
      '@smithy/types': 3.7.2
      tslib: 2.8.1

  '@smithy/chunked-blob-reader-native@3.0.1':
    dependencies:
      '@smithy/util-base64': 3.0.0
      tslib: 2.8.1
    optional: true

  '@smithy/chunked-blob-reader@4.0.0':
    dependencies:
      tslib: 2.8.1
    optional: true

  '@smithy/config-resolver@3.0.13':
    dependencies:
      '@smithy/node-config-provider': 3.1.12
      '@smithy/types': 3.7.2
      '@smithy/util-config-provider': 3.0.0
      '@smithy/util-middleware': 3.0.11
      tslib: 2.8.1

  '@smithy/core@2.5.6':
    dependencies:
      '@smithy/middleware-serde': 3.0.11
      '@smithy/protocol-http': 4.1.8
      '@smithy/types': 3.7.2
      '@smithy/util-body-length-browser': 3.0.0
      '@smithy/util-middleware': 3.0.11
      '@smithy/util-stream': 3.3.3
      '@smithy/util-utf8': 3.0.0
      tslib: 2.8.1

  '@smithy/core@2.5.7':
    dependencies:
      '@smithy/middleware-serde': 3.0.11
      '@smithy/protocol-http': 4.1.8
      '@smithy/types': 3.7.2
      '@smithy/util-body-length-browser': 3.0.0
      '@smithy/util-middleware': 3.0.11
      '@smithy/util-stream': 3.3.4
      '@smithy/util-utf8': 3.0.0
      tslib: 2.8.1
    optional: true

  '@smithy/credential-provider-imds@3.2.8':
    dependencies:
      '@smithy/node-config-provider': 3.1.12
      '@smithy/property-provider': 3.1.11
      '@smithy/types': 3.7.2
      '@smithy/url-parser': 3.0.11
      tslib: 2.8.1

  '@smithy/eventstream-codec@3.1.10':
    dependencies:
      '@aws-crypto/crc32': 5.2.0
      '@smithy/types': 3.7.2
      '@smithy/util-hex-encoding': 3.0.0
      tslib: 2.8.1
    optional: true

  '@smithy/eventstream-serde-browser@3.0.14':
    dependencies:
      '@smithy/eventstream-serde-universal': 3.0.13
      '@smithy/types': 3.7.2
      tslib: 2.8.1
    optional: true

  '@smithy/eventstream-serde-config-resolver@3.0.11':
    dependencies:
      '@smithy/types': 3.7.2
      tslib: 2.8.1
    optional: true

  '@smithy/eventstream-serde-node@3.0.13':
    dependencies:
      '@smithy/eventstream-serde-universal': 3.0.13
      '@smithy/types': 3.7.2
      tslib: 2.8.1
    optional: true

  '@smithy/eventstream-serde-universal@3.0.13':
    dependencies:
      '@smithy/eventstream-codec': 3.1.10
      '@smithy/types': 3.7.2
      tslib: 2.8.1
    optional: true

  '@smithy/fetch-http-handler@4.1.2':
    dependencies:
      '@smithy/protocol-http': 4.1.8
      '@smithy/querystring-builder': 3.0.11
      '@smithy/types': 3.7.2
      '@smithy/util-base64': 3.0.0
      tslib: 2.8.1

  '@smithy/fetch-http-handler@4.1.3':
    dependencies:
      '@smithy/protocol-http': 4.1.8
      '@smithy/querystring-builder': 3.0.11
      '@smithy/types': 3.7.2
      '@smithy/util-base64': 3.0.0
      tslib: 2.8.1
    optional: true

  '@smithy/hash-blob-browser@3.1.10':
    dependencies:
      '@smithy/chunked-blob-reader': 4.0.0
      '@smithy/chunked-blob-reader-native': 3.0.1
      '@smithy/types': 3.7.2
      tslib: 2.8.1
    optional: true

  '@smithy/hash-node@3.0.11':
    dependencies:
      '@smithy/types': 3.7.2
      '@smithy/util-buffer-from': 3.0.0
      '@smithy/util-utf8': 3.0.0
      tslib: 2.8.1

  '@smithy/hash-stream-node@3.1.10':
    dependencies:
      '@smithy/types': 3.7.2
      '@smithy/util-utf8': 3.0.0
      tslib: 2.8.1
    optional: true

  '@smithy/invalid-dependency@3.0.11':
    dependencies:
      '@smithy/types': 3.7.2
      tslib: 2.8.1

  '@smithy/is-array-buffer@2.2.0':
    dependencies:
      tslib: 2.8.1

  '@smithy/is-array-buffer@3.0.0':
    dependencies:
      tslib: 2.8.1

  '@smithy/md5-js@3.0.11':
    dependencies:
      '@smithy/types': 3.7.2
      '@smithy/util-utf8': 3.0.0
      tslib: 2.8.1
    optional: true

  '@smithy/middleware-content-length@3.0.13':
    dependencies:
      '@smithy/protocol-http': 4.1.8
      '@smithy/types': 3.7.2
      tslib: 2.8.1

  '@smithy/middleware-endpoint@3.2.7':
    dependencies:
      '@smithy/core': 2.5.6
      '@smithy/middleware-serde': 3.0.11
      '@smithy/node-config-provider': 3.1.12
      '@smithy/shared-ini-file-loader': 3.1.12
      '@smithy/types': 3.7.2
      '@smithy/url-parser': 3.0.11
      '@smithy/util-middleware': 3.0.11
      tslib: 2.8.1

  '@smithy/middleware-endpoint@3.2.8':
    dependencies:
      '@smithy/core': 2.5.7
      '@smithy/middleware-serde': 3.0.11
      '@smithy/node-config-provider': 3.1.12
      '@smithy/shared-ini-file-loader': 3.1.12
      '@smithy/types': 3.7.2
      '@smithy/url-parser': 3.0.11
      '@smithy/util-middleware': 3.0.11
      tslib: 2.8.1
    optional: true

  '@smithy/middleware-retry@3.0.32':
    dependencies:
      '@smithy/node-config-provider': 3.1.12
      '@smithy/protocol-http': 4.1.8
      '@smithy/service-error-classification': 3.0.11
      '@smithy/smithy-client': 3.5.2
      '@smithy/types': 3.7.2
      '@smithy/util-middleware': 3.0.11
      '@smithy/util-retry': 3.0.11
      tslib: 2.8.1
      uuid: 9.0.1

  '@smithy/middleware-retry@3.0.34':
    dependencies:
      '@smithy/node-config-provider': 3.1.12
      '@smithy/protocol-http': 4.1.8
      '@smithy/service-error-classification': 3.0.11
      '@smithy/smithy-client': 3.7.0
      '@smithy/types': 3.7.2
      '@smithy/util-middleware': 3.0.11
      '@smithy/util-retry': 3.0.11
      tslib: 2.8.1
      uuid: 9.0.1
    optional: true

  '@smithy/middleware-serde@3.0.11':
    dependencies:
      '@smithy/types': 3.7.2
      tslib: 2.8.1

  '@smithy/middleware-stack@3.0.11':
    dependencies:
      '@smithy/types': 3.7.2
      tslib: 2.8.1

  '@smithy/node-config-provider@3.1.12':
    dependencies:
      '@smithy/property-provider': 3.1.11
      '@smithy/shared-ini-file-loader': 3.1.12
      '@smithy/types': 3.7.2
      tslib: 2.8.1

  '@smithy/node-http-handler@3.3.3':
    dependencies:
      '@smithy/abort-controller': 3.1.9
      '@smithy/protocol-http': 4.1.8
      '@smithy/querystring-builder': 3.0.11
      '@smithy/types': 3.7.2
      tslib: 2.8.1

  '@smithy/property-provider@3.1.11':
    dependencies:
      '@smithy/types': 3.7.2
      tslib: 2.8.1

  '@smithy/protocol-http@4.1.8':
    dependencies:
      '@smithy/types': 3.7.2
      tslib: 2.8.1

  '@smithy/querystring-builder@3.0.11':
    dependencies:
      '@smithy/types': 3.7.2
      '@smithy/util-uri-escape': 3.0.0
      tslib: 2.8.1

  '@smithy/querystring-parser@3.0.11':
    dependencies:
      '@smithy/types': 3.7.2
      tslib: 2.8.1

  '@smithy/service-error-classification@3.0.11':
    dependencies:
      '@smithy/types': 3.7.2

  '@smithy/shared-ini-file-loader@3.1.12':
    dependencies:
      '@smithy/types': 3.7.2
      tslib: 2.8.1

  '@smithy/signature-v4@4.2.4':
    dependencies:
      '@smithy/is-array-buffer': 3.0.0
      '@smithy/protocol-http': 4.1.8
      '@smithy/types': 3.7.2
      '@smithy/util-hex-encoding': 3.0.0
      '@smithy/util-middleware': 3.0.11
      '@smithy/util-uri-escape': 3.0.0
      '@smithy/util-utf8': 3.0.0
      tslib: 2.8.1

  '@smithy/smithy-client@3.5.2':
    dependencies:
      '@smithy/core': 2.5.6
      '@smithy/middleware-endpoint': 3.2.7
      '@smithy/middleware-stack': 3.0.11
      '@smithy/protocol-http': 4.1.8
      '@smithy/types': 3.7.2
      '@smithy/util-stream': 3.3.3
      tslib: 2.8.1

  '@smithy/smithy-client@3.7.0':
    dependencies:
      '@smithy/core': 2.5.7
      '@smithy/middleware-endpoint': 3.2.8
      '@smithy/middleware-stack': 3.0.11
      '@smithy/protocol-http': 4.1.8
      '@smithy/types': 3.7.2
      '@smithy/util-stream': 3.3.4
      tslib: 2.8.1
    optional: true

  '@smithy/types@3.7.2':
    dependencies:
      tslib: 2.8.1

  '@smithy/url-parser@3.0.11':
    dependencies:
      '@smithy/querystring-parser': 3.0.11
      '@smithy/types': 3.7.2
      tslib: 2.8.1

  '@smithy/util-base64@3.0.0':
    dependencies:
      '@smithy/util-buffer-from': 3.0.0
      '@smithy/util-utf8': 3.0.0
      tslib: 2.8.1

  '@smithy/util-body-length-browser@3.0.0':
    dependencies:
      tslib: 2.8.1

  '@smithy/util-body-length-node@3.0.0':
    dependencies:
      tslib: 2.8.1

  '@smithy/util-buffer-from@2.2.0':
    dependencies:
      '@smithy/is-array-buffer': 2.2.0
      tslib: 2.8.1

  '@smithy/util-buffer-from@3.0.0':
    dependencies:
      '@smithy/is-array-buffer': 3.0.0
      tslib: 2.8.1

  '@smithy/util-config-provider@3.0.0':
    dependencies:
      tslib: 2.8.1

  '@smithy/util-defaults-mode-browser@3.0.32':
    dependencies:
      '@smithy/property-provider': 3.1.11
      '@smithy/smithy-client': 3.5.2
      '@smithy/types': 3.7.2
      bowser: 2.11.0
      tslib: 2.8.1

  '@smithy/util-defaults-mode-browser@3.0.34':
    dependencies:
      '@smithy/property-provider': 3.1.11
      '@smithy/smithy-client': 3.7.0
      '@smithy/types': 3.7.2
      bowser: 2.11.0
      tslib: 2.8.1
    optional: true

  '@smithy/util-defaults-mode-node@3.0.32':
    dependencies:
      '@smithy/config-resolver': 3.0.13
      '@smithy/credential-provider-imds': 3.2.8
      '@smithy/node-config-provider': 3.1.12
      '@smithy/property-provider': 3.1.11
      '@smithy/smithy-client': 3.5.2
      '@smithy/types': 3.7.2
      tslib: 2.8.1

  '@smithy/util-defaults-mode-node@3.0.34':
    dependencies:
      '@smithy/config-resolver': 3.0.13
      '@smithy/credential-provider-imds': 3.2.8
      '@smithy/node-config-provider': 3.1.12
      '@smithy/property-provider': 3.1.11
      '@smithy/smithy-client': 3.7.0
      '@smithy/types': 3.7.2
      tslib: 2.8.1
    optional: true

  '@smithy/util-endpoints@2.1.7':
    dependencies:
      '@smithy/node-config-provider': 3.1.12
      '@smithy/types': 3.7.2
      tslib: 2.8.1

  '@smithy/util-hex-encoding@3.0.0':
    dependencies:
      tslib: 2.8.1

  '@smithy/util-middleware@3.0.11':
    dependencies:
      '@smithy/types': 3.7.2
      tslib: 2.8.1

  '@smithy/util-retry@3.0.11':
    dependencies:
      '@smithy/service-error-classification': 3.0.11
      '@smithy/types': 3.7.2
      tslib: 2.8.1

  '@smithy/util-stream@3.3.3':
    dependencies:
      '@smithy/fetch-http-handler': 4.1.2
      '@smithy/node-http-handler': 3.3.3
      '@smithy/types': 3.7.2
      '@smithy/util-base64': 3.0.0
      '@smithy/util-buffer-from': 3.0.0
      '@smithy/util-hex-encoding': 3.0.0
      '@smithy/util-utf8': 3.0.0
      tslib: 2.8.1

  '@smithy/util-stream@3.3.4':
    dependencies:
      '@smithy/fetch-http-handler': 4.1.3
      '@smithy/node-http-handler': 3.3.3
      '@smithy/types': 3.7.2
      '@smithy/util-base64': 3.0.0
      '@smithy/util-buffer-from': 3.0.0
      '@smithy/util-hex-encoding': 3.0.0
      '@smithy/util-utf8': 3.0.0
      tslib: 2.8.1
    optional: true

  '@smithy/util-uri-escape@3.0.0':
    dependencies:
      tslib: 2.8.1

  '@smithy/util-utf8@2.3.0':
    dependencies:
      '@smithy/util-buffer-from': 2.2.0
      tslib: 2.8.1

  '@smithy/util-utf8@3.0.0':
    dependencies:
      '@smithy/util-buffer-from': 3.0.0
      tslib: 2.8.1

  '@smithy/util-waiter@3.2.0':
    dependencies:
      '@smithy/abort-controller': 3.1.9
      '@smithy/types': 3.7.2
      tslib: 2.8.1
    optional: true

  '@supercharge/promise-pool@3.2.0': {}

  '@types/bytes@3.1.5': {}

  '@types/connect@3.4.36':
    dependencies:
      '@types/node': 22.10.2

  '@types/fluent-ffmpeg@2.1.27':
    dependencies:
      '@types/node': 22.10.2

  '@types/linkify-it@5.0.0': {}

  '@types/markdown-it@14.1.2':
    dependencies:
      '@types/linkify-it': 5.0.0
      '@types/mdurl': 2.0.0

  '@types/mdurl@2.0.0': {}

  '@types/mysql@2.15.26':
    dependencies:
      '@types/node': 22.10.2

  '@types/node@20.12.14':
    dependencies:
      undici-types: 5.26.5
    optional: true

  '@types/node@22.10.2':
    dependencies:
      undici-types: 6.20.0

  '@types/pg-pool@2.0.6':
    dependencies:
      '@types/pg': 8.6.1

  '@types/pg@8.6.1':
    dependencies:
      '@types/node': 22.10.2
      pg-protocol: 1.7.0
      pg-types: 2.2.0

  '@types/pluralize@0.0.33': {}

  '@types/qrcode@1.5.5':
    dependencies:
      '@types/node': 22.10.2

  '@types/semver@7.5.8': {}

  '@types/shimmer@1.2.0': {}

  '@types/tedious@4.0.14':
    dependencies:
      '@types/node': 22.10.2

  '@types/ws@8.5.14':
    dependencies:
      '@types/node': 22.10.2
    optional: true

  abort-controller@3.0.0:
    dependencies:
      event-target-shim: 5.0.1

  acorn-import-attributes@1.9.5(acorn@8.14.0):
    dependencies:
      acorn: 8.14.0

  acorn@8.14.0: {}

  ansi-regex@5.0.1: {}

  ansi-styles@4.3.0:
    dependencies:
      color-convert: 2.0.1

  argon2@0.41.1:
    dependencies:
      '@phc/format': 1.0.0
      node-addon-api: 8.3.0
      node-gyp-build: 4.8.4

  argparse@2.0.1: {}

  asn1js@3.0.5:
    dependencies:
      pvtsutils: 1.3.6
      pvutils: 1.1.3
      tslib: 2.8.1

  async@0.2.10: {}

  boolbase@1.0.0: {}

  bowser@2.11.0: {}

  buffer-from@1.1.2: {}

  bun-types@1.1.37:
    dependencies:
      '@types/node': 20.12.14
      '@types/ws': 8.5.14
    optional: true

  bytes@3.1.2: {}

  bytestreamjs@2.0.1: {}

  camelcase@5.3.1: {}

  canonicalize@1.0.8: {}

  case-anything@3.1.0: {}

  chardet@2.0.0: {}

  cheerio-select@2.1.0:
    dependencies:
      boolbase: 1.0.0
      css-select: 5.1.0
      css-what: 6.1.0
      domelementtype: 2.3.0
      domhandler: 5.0.3
      domutils: 3.2.1

  cheerio@1.0.0:
    dependencies:
      cheerio-select: 2.1.0
      dom-serializer: 2.0.0
      domhandler: 5.0.3
      domutils: 3.2.1
      encoding-sniffer: 0.2.0
      htmlparser2: 9.1.0
      parse5: 7.2.1
      parse5-htmlparser2-tree-adapter: 7.1.0
      parse5-parser-stream: 7.1.2
      undici: 6.21.0
      whatwg-mimetype: 4.0.0

  cjs-module-lexer@1.4.1: {}

  cliui@6.0.0:
    dependencies:
      string-width: 4.2.3
      strip-ansi: 6.0.1
      wrap-ansi: 6.2.0

  color-convert@2.0.1:
    dependencies:
      color-name: 1.1.4

  color-name@1.1.4: {}

  color-string@1.9.1:
    dependencies:
      color-name: 1.1.4
      simple-swizzle: 0.2.2

  color@4.2.3:
    dependencies:
      color-convert: 2.0.1
      color-string: 1.9.1

  commander@2.20.3: {}

  css-select@5.1.0:
    dependencies:
      boolbase: 1.0.0
      css-what: 6.1.0
      domhandler: 5.0.3
      domutils: 3.2.1
      nth-check: 2.1.1

  css-what@6.1.0: {}

  cssfilter@0.0.10: {}

  csv-parser@3.1.0: {}

  csv-writer-portable@1.7.6: {}

  data-uri-to-buffer@4.0.1: {}

  debug@4.4.0:
    dependencies:
      ms: 2.1.3

  decamelize@1.2.0: {}

  detect-libc@2.0.3: {}

  dijkstrajs@1.0.3: {}

  dom-serializer@2.0.0:
    dependencies:
      domelementtype: 2.3.0
      domhandler: 5.0.3
      entities: 4.5.0

  domelementtype@2.3.0: {}

  domhandler@5.0.3:
    dependencies:
      domelementtype: 2.3.0

  domutils@3.2.1:
    dependencies:
      dom-serializer: 2.0.0
      domelementtype: 2.3.0
      domhandler: 5.0.3

  drizzle-kit@0.30.1:
    dependencies:
      '@drizzle-team/brocli': 0.10.2
      '@esbuild-kit/esm-loader': 2.6.5
      esbuild: 0.19.12
      esbuild-register: 3.6.0(esbuild@0.19.12)
    transitivePeerDependencies:
      - supports-color

  drizzle-orm@0.38.3(@opentelemetry/api@1.9.0)(@types/pg@8.6.1)(bun-types@1.1.37)(postgres@3.4.5):
    optionalDependencies:
      '@opentelemetry/api': 1.9.0
      '@types/pg': 8.6.1
      bun-types: 1.1.37
      postgres: 3.4.5

  emoji-regex@8.0.0: {}

  encoding-sniffer@0.2.0:
    dependencies:
      iconv-lite: 0.6.3
      whatwg-encoding: 3.1.1

  entities@4.5.0: {}

  es-toolkit@1.30.1: {}

  esbuild-register@3.6.0(esbuild@0.19.12):
    dependencies:
      debug: 4.4.0
      esbuild: 0.19.12
    transitivePeerDependencies:
      - supports-color

  esbuild@0.18.20:
    optionalDependencies:
      '@esbuild/android-arm': 0.18.20
      '@esbuild/android-arm64': 0.18.20
      '@esbuild/android-x64': 0.18.20
      '@esbuild/darwin-arm64': 0.18.20
      '@esbuild/darwin-x64': 0.18.20
      '@esbuild/freebsd-arm64': 0.18.20
      '@esbuild/freebsd-x64': 0.18.20
      '@esbuild/linux-arm': 0.18.20
      '@esbuild/linux-arm64': 0.18.20
      '@esbuild/linux-ia32': 0.18.20
      '@esbuild/linux-loong64': 0.18.20
      '@esbuild/linux-mips64el': 0.18.20
      '@esbuild/linux-ppc64': 0.18.20
      '@esbuild/linux-riscv64': 0.18.20
      '@esbuild/linux-s390x': 0.18.20
      '@esbuild/linux-x64': 0.18.20
      '@esbuild/netbsd-x64': 0.18.20
      '@esbuild/openbsd-x64': 0.18.20
      '@esbuild/sunos-x64': 0.18.20
      '@esbuild/win32-arm64': 0.18.20
      '@esbuild/win32-ia32': 0.18.20
      '@esbuild/win32-x64': 0.18.20

  esbuild@0.19.12:
    optionalDependencies:
      '@esbuild/aix-ppc64': 0.19.12
      '@esbuild/android-arm': 0.19.12
      '@esbuild/android-arm64': 0.19.12
      '@esbuild/android-x64': 0.19.12
      '@esbuild/darwin-arm64': 0.19.12
      '@esbuild/darwin-x64': 0.19.12
      '@esbuild/freebsd-arm64': 0.19.12
      '@esbuild/freebsd-x64': 0.19.12
      '@esbuild/linux-arm': 0.19.12
      '@esbuild/linux-arm64': 0.19.12
      '@esbuild/linux-ia32': 0.19.12
      '@esbuild/linux-loong64': 0.19.12
      '@esbuild/linux-mips64el': 0.19.12
      '@esbuild/linux-ppc64': 0.19.12
      '@esbuild/linux-riscv64': 0.19.12
      '@esbuild/linux-s390x': 0.19.12
      '@esbuild/linux-x64': 0.19.12
      '@esbuild/netbsd-x64': 0.19.12
      '@esbuild/openbsd-x64': 0.19.12
      '@esbuild/sunos-x64': 0.19.12
      '@esbuild/win32-arm64': 0.19.12
      '@esbuild/win32-ia32': 0.19.12
      '@esbuild/win32-x64': 0.19.12

  esbuild@0.23.1:
    optionalDependencies:
      '@esbuild/aix-ppc64': 0.23.1
      '@esbuild/android-arm': 0.23.1
      '@esbuild/android-arm64': 0.23.1
      '@esbuild/android-x64': 0.23.1
      '@esbuild/darwin-arm64': 0.23.1
      '@esbuild/darwin-x64': 0.23.1
      '@esbuild/freebsd-arm64': 0.23.1
      '@esbuild/freebsd-x64': 0.23.1
      '@esbuild/linux-arm': 0.23.1
      '@esbuild/linux-arm64': 0.23.1
      '@esbuild/linux-ia32': 0.23.1
      '@esbuild/linux-loong64': 0.23.1
      '@esbuild/linux-mips64el': 0.23.1
      '@esbuild/linux-ppc64': 0.23.1
      '@esbuild/linux-riscv64': 0.23.1
      '@esbuild/linux-s390x': 0.23.1
      '@esbuild/linux-x64': 0.23.1
      '@esbuild/netbsd-x64': 0.23.1
      '@esbuild/openbsd-arm64': 0.23.1
      '@esbuild/openbsd-x64': 0.23.1
      '@esbuild/sunos-x64': 0.23.1
      '@esbuild/win32-arm64': 0.23.1
      '@esbuild/win32-ia32': 0.23.1
      '@esbuild/win32-x64': 0.23.1

  etag@1.8.1: {}

  event-target-shim@5.0.1: {}

  fast-xml-parser@4.4.1:
    dependencies:
      strnum: 1.0.5

  fetch-blob@3.2.0:
    dependencies:
      node-domexception: 1.0.0
      web-streams-polyfill: 3.3.3

  find-up@4.1.0:
    dependencies:
      locate-path: 5.0.0
      path-exists: 4.0.0

  flattie@1.1.1: {}

  fluent-ffmpeg@2.1.3:
    dependencies:
      async: 0.2.10
      which: 1.3.1

  flydrive@1.1.0(@aws-sdk/client-s3@3.713.0)(@aws-sdk/s3-request-presigner@3.713.0):
    dependencies:
      '@humanwhocodes/retry': 0.3.1
      '@poppinss/utils': 6.8.3
      etag: 1.8.1
      mime-types: 2.1.35
    optionalDependencies:
      '@aws-sdk/client-s3': 3.713.0
      '@aws-sdk/s3-request-presigner': 3.713.0

  formdata-polyfill@4.0.10:
    dependencies:
      fetch-blob: 3.2.0

  forwarded-parse@2.1.2: {}

  fsevents@2.3.3:
    optional: true

  function-bind@1.1.2: {}

  get-caller-file@2.0.5: {}

  get-stream@6.0.1: {}

  get-tsconfig@4.8.1:
    dependencies:
      resolve-pkg-maps: 1.0.0

  hasown@2.0.2:
    dependencies:
      function-bind: 1.1.2

  hono@4.6.14: {}

  htmlparser2@8.0.2:
    dependencies:
      domelementtype: 2.3.0
      domhandler: 5.0.3
      domutils: 3.2.1
      entities: 4.5.0
    optional: true

  htmlparser2@9.1.0:
    dependencies:
      domelementtype: 2.3.0
      domhandler: 5.0.3
      domutils: 3.2.1
      entities: 4.5.0

  iconv-lite@0.6.3:
    dependencies:
      safer-buffer: 2.1.2

  import-in-the-middle@1.12.0:
    dependencies:
      acorn: 8.14.0
      acorn-import-attributes: 1.9.5(acorn@8.14.0)
      cjs-module-lexer: 1.4.1
      module-details-from-path: 1.0.3

  is-arrayish@0.3.2: {}

  is-core-module@2.16.1:
    dependencies:
      hasown: 2.0.2

  is-fullwidth-code-point@3.0.0: {}

  isexe@2.0.0: {}

  isexe@3.1.1: {}

  iso-639-1@3.1.3: {}

  jsbi@4.3.0: {}

  json-canon@1.0.1: {}

  jsonld@8.3.3(web-streams-polyfill@3.3.3):
    dependencies:
      '@digitalbazaar/http-client': 3.4.1(web-streams-polyfill@3.3.3)
      canonicalize: 1.0.8
      lru-cache: 6.0.0
      rdf-canonize: 3.4.0
    transitivePeerDependencies:
      - web-streams-polyfill

  ky-universal@0.11.0(ky@0.33.3)(web-streams-polyfill@3.3.3):
    dependencies:
      abort-controller: 3.0.0
      ky: 0.33.3
      node-fetch: 3.3.2
    optionalDependencies:
      web-streams-polyfill: 3.3.3

  ky@0.33.3: {}

  linkify-it@5.0.0:
    dependencies:
      uc.micro: 2.1.0

  locate-path@5.0.0:
    dependencies:
      p-locate: 4.1.0

  lru-cache@6.0.0:
    dependencies:
      yallist: 4.0.0

  markdown-it-replace-link@1.2.2(@types/markdown-it@14.1.2)(markdown-it@14.1.0):
    dependencies:
      '@types/markdown-it': 14.1.2
      markdown-it: 14.1.0
    optionalDependencies:
      dom-serializer: 2.0.0
      htmlparser2: 8.0.2

  markdown-it@14.1.0:
    dependencies:
      argparse: 2.0.1
      entities: 4.5.0
      linkify-it: 5.0.0
      mdurl: 2.0.0
      punycode.js: 2.3.1
      uc.micro: 2.1.0

  mdurl@2.0.0: {}

  mime-db@1.52.0: {}

  mime-types@2.1.35:
    dependencies:
      mime-db: 1.52.0

  mime@4.0.6: {}

  module-details-from-path@1.0.3: {}

  ms@2.1.3: {}

  multibase@4.0.6:
    dependencies:
      '@multiformats/base-x': 4.0.1

  multicodec@3.2.1:
    dependencies:
      uint8arrays: 3.1.1
      varint: 6.0.0

  multiformats@9.9.0: {}

  neat-csv@7.0.0:
    dependencies:
      csv-parser: 3.1.0
      get-stream: 6.0.1

  node-addon-api@8.3.0: {}

  node-domexception@1.0.0: {}

  node-fetch@3.3.2:
    dependencies:
      data-uri-to-buffer: 4.0.1
      fetch-blob: 3.2.0
      formdata-polyfill: 4.0.10

  node-gyp-build@4.8.4: {}

  nth-check@2.1.1:
    dependencies:
      boolbase: 1.0.0

  open-graph-scraper@6.8.3:
    dependencies:
      chardet: 2.0.0
      cheerio: 1.0.0
      iconv-lite: 0.6.3
      undici: 6.21.0

  otpauth@9.3.6:
    dependencies:
      '@noble/hashes': 1.6.1

  p-limit@2.3.0:
    dependencies:
      p-try: 2.2.0

  p-locate@4.1.0:
    dependencies:
      p-limit: 2.3.0

  p-try@2.2.0: {}

  parse5-htmlparser2-tree-adapter@7.1.0:
    dependencies:
      domhandler: 5.0.3
      parse5: 7.2.1

  parse5-parser-stream@7.1.2:
    dependencies:
      parse5: 7.2.1

  parse5@7.2.1:
    dependencies:
      entities: 4.5.0

  path-exists@4.0.0: {}

  path-parse@1.0.7: {}

  pg-int8@1.0.1: {}

  pg-protocol@1.7.0: {}

  pg-types@2.2.0:
    dependencies:
      pg-int8: 1.0.1
      postgres-array: 2.0.0
      postgres-bytea: 1.0.0
      postgres-date: 1.0.7
      postgres-interval: 1.2.0

  pkijs@3.2.4:
    dependencies:
      '@noble/hashes': 1.6.1
      asn1js: 3.0.5
      bytestreamjs: 2.0.1
      pvtsutils: 1.3.6
      pvutils: 1.1.3
      tslib: 2.8.1

  pluralize@8.0.0: {}

  pngjs@5.0.0: {}

  postgres-array@2.0.0: {}

  postgres-bytea@1.0.0: {}

  postgres-date@1.0.7: {}

  postgres-interval@1.2.0:
    dependencies:
      xtend: 4.0.2

  postgres@3.4.5: {}

  punycode.js@2.3.1: {}

  pvtsutils@1.3.6:
    dependencies:
      tslib: 2.8.1

  pvutils@1.1.3: {}

  qrcode@1.5.4:
    dependencies:
      dijkstrajs: 1.0.3
      pngjs: 5.0.0
      yargs: 15.4.1

  rdf-canonize@3.4.0:
    dependencies:
      setimmediate: 1.0.5

  require-directory@2.1.1: {}

  require-in-the-middle@7.4.0:
    dependencies:
      debug: 4.4.0
      module-details-from-path: 1.0.3
      resolve: 1.22.10
    transitivePeerDependencies:
      - supports-color

  require-main-filename@2.0.0: {}

  resolve-pkg-maps@1.0.0: {}

  resolve@1.22.10:
    dependencies:
      is-core-module: 2.16.1
      path-parse: 1.0.7
      supports-preserve-symlinks-flag: 1.0.0

  safe-stable-stringify@2.5.0: {}

  safer-buffer@2.1.2: {}

  secure-json-parse@2.7.0: {}

  semver@7.6.3: {}

  set-blocking@2.0.0: {}

  setimmediate@1.0.5: {}

  sharp@0.33.5:
    dependencies:
      color: 4.2.3
      detect-libc: 2.0.3
      semver: 7.6.3
    optionalDependencies:
      '@img/sharp-darwin-arm64': 0.33.5
      '@img/sharp-darwin-x64': 0.33.5
      '@img/sharp-libvips-darwin-arm64': 1.0.4
      '@img/sharp-libvips-darwin-x64': 1.0.4
      '@img/sharp-libvips-linux-arm': 1.0.5
      '@img/sharp-libvips-linux-arm64': 1.0.4
      '@img/sharp-libvips-linux-s390x': 1.0.4
      '@img/sharp-libvips-linux-x64': 1.0.4
      '@img/sharp-libvips-linuxmusl-arm64': 1.0.4
      '@img/sharp-libvips-linuxmusl-x64': 1.0.4
      '@img/sharp-linux-arm': 0.33.5
      '@img/sharp-linux-arm64': 0.33.5
      '@img/sharp-linux-s390x': 0.33.5
      '@img/sharp-linux-x64': 0.33.5
      '@img/sharp-linuxmusl-arm64': 0.33.5
      '@img/sharp-linuxmusl-x64': 0.33.5
      '@img/sharp-wasm32': 0.33.5
      '@img/sharp-win32-ia32': 0.33.5
      '@img/sharp-win32-x64': 0.33.5

  shimmer@1.2.1: {}

  simple-swizzle@0.2.2:
    dependencies:
      is-arrayish: 0.3.2

  slash@5.1.0: {}

  slugify@1.6.6: {}

  source-map-support@0.5.21:
    dependencies:
      buffer-from: 1.1.2
      source-map: 0.6.1

  source-map@0.6.1: {}

  ssrfcheck@1.1.1: {}

  string-width@4.2.3:
    dependencies:
      emoji-regex: 8.0.0
      is-fullwidth-code-point: 3.0.0
      strip-ansi: 6.0.1

  strip-ansi@6.0.1:
    dependencies:
      ansi-regex: 5.0.1

  strnum@1.0.5: {}

  supports-preserve-symlinks-flag@1.0.0: {}

  truncatise@0.0.8: {}

  tslib@2.8.1: {}

  tsx@4.19.2:
    dependencies:
      esbuild: 0.23.1
      get-tsconfig: 4.8.1
    optionalDependencies:
      fsevents: 2.3.3

  typescript@5.7.2: {}

  uc.micro@2.1.0: {}

  uint8arrays@3.1.1:
    dependencies:
      multiformats: 9.9.0

  undici-types@5.26.5:
    optional: true

  undici-types@6.20.0: {}

  undici@5.28.4:
    dependencies:
      '@fastify/busboy': 2.1.1

  undici@6.21.0: {}

  uri-template-router@0.0.16: {}

  url-template@3.1.1: {}

  urlpattern-polyfill@10.0.0: {}

  uuid@9.0.1: {}

  uuidv7-js@1.1.4: {}

  varint@6.0.0: {}

  web-streams-polyfill@3.3.3: {}

  whatwg-encoding@3.1.1:
    dependencies:
      iconv-lite: 0.6.3

  whatwg-mimetype@4.0.0: {}

  which-module@2.0.1: {}

  which@1.3.1:
    dependencies:
      isexe: 2.0.0

  which@4.0.0:
    dependencies:
      isexe: 3.1.1

  wrap-ansi@6.2.0:
    dependencies:
      ansi-styles: 4.3.0
      string-width: 4.2.3
      strip-ansi: 6.0.1

  x-forwarded-fetch@0.2.0: {}

  xss@1.0.15:
    dependencies:
      commander: 2.20.3
      cssfilter: 0.0.10

  xtend@4.0.2: {}

  y18n@4.0.3: {}

  yallist@4.0.0: {}

  yargs-parser@18.1.3:
    dependencies:
      camelcase: 5.3.1
      decamelize: 1.2.0

  yargs@15.4.1:
    dependencies:
      cliui: 6.0.0
      decamelize: 1.2.0
      find-up: 4.1.0
      get-caller-file: 2.0.5
      require-directory: 2.1.1
      require-main-filename: 2.0.0
      set-blocking: 2.0.0
      string-width: 4.2.3
      which-module: 2.0.1
      y18n: 4.0.3
      yargs-parser: 18.1.3

  zod@3.24.1: {}<|MERGE_RESOLUTION|>--- conflicted
+++ resolved
@@ -12,13 +12,8 @@
         specifier: ^3.716.0
         version: 3.716.0(@aws-sdk/client-sso-oidc@3.716.0(@aws-sdk/client-sts@3.716.0))
       '@fedify/fedify':
-<<<<<<< HEAD
-        specifier: 1.4.0-dev.623
-        version: 1.4.0-dev.623(web-streams-polyfill@3.3.3)
-=======
-        specifier: ^1.3.7
-        version: 1.3.7(web-streams-polyfill@3.3.3)
->>>>>>> f22c11c3
+        specifier: 1.4.0-dev.628
+        version: 1.4.0-dev.628(web-streams-polyfill@3.3.3)
       '@fedify/markdown-it-hashtag':
         specifier: 0.2.0
         version: 0.2.0
@@ -940,8 +935,8 @@
     resolution: {integrity: sha512-P74hVJMjq9O79ZCzcExF7LoDKoqqhDrz+DUT0DmFSAuDBaM+oUyb2jc0bddUucdpy/V7+5PaauHcnhkHQsrpUA==}
     engines: {bun: '>=1.1.0', deno: '>=2.0.0', node: '>=20.0.0'}
 
-  '@fedify/fedify@1.4.0-dev.623':
-    resolution: {integrity: sha512-zl0NBQjXAvX/9urVfLAlnZeiOv817Tj3eetiLcFNISZnn6oWJlXeoDERyAxiufnvjNbBOOkMHbgqFt+ZjrwLzg==}
+  '@fedify/fedify@1.4.0-dev.628':
+    resolution: {integrity: sha512-9OPF3gbdEZLMsqsHQGc+fnDqz1CZSTJai5wMkjhxNgmnxXLWABfxy+iyqvBApAdsWE1wlldrTCJAbtO3sOU5Sg==}
     engines: {bun: '>=1.1.0', deno: '>=2.0.0', node: '>=20.0.0'}
 
   '@fedify/markdown-it-hashtag@0.2.0':
@@ -3700,13 +3695,13 @@
     transitivePeerDependencies:
       - web-streams-polyfill
 
-  '@fedify/fedify@1.4.0-dev.623(web-streams-polyfill@3.3.3)':
+  '@fedify/fedify@1.4.0-dev.628(web-streams-polyfill@3.3.3)':
     dependencies:
       '@deno/shim-crypto': 0.3.1
       '@deno/shim-deno': 0.18.2
       '@hugoalh/http-header-link': 1.0.3
       '@js-temporal/polyfill': 0.4.4
-      '@logtape/logtape': 0.8.0
+      '@logtape/logtape': 0.8.1
       '@opentelemetry/api': 1.9.0
       '@opentelemetry/semantic-conventions': 1.28.0
       '@phensley/language-tag': 1.9.2
