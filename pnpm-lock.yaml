--- conflicted
+++ resolved
@@ -12,13 +12,8 @@
         specifier: ^3.716.0
         version: 3.716.0(@aws-sdk/client-sso-oidc@3.716.0(@aws-sdk/client-sts@3.716.0))
       '@fedify/fedify':
-<<<<<<< HEAD
-        specifier: ^1.5.0
-        version: 1.5.0(web-streams-polyfill@3.3.3)
-=======
-        specifier: ~1.4.10
-        version: 1.4.10(web-streams-polyfill@3.3.3)
->>>>>>> a0e4b560
+        specifier: ~1.5.0
+        version: 1.5.1(web-streams-polyfill@3.3.3)
       '@fedify/markdown-it-hashtag':
         specifier: ~0.2.0
         version: 0.2.0
@@ -26,13 +21,8 @@
         specifier: ~0.1.1
         version: 0.1.1
       '@fedify/postgres':
-<<<<<<< HEAD
-        specifier: ^0.3.0
+        specifier: ~0.3.0
         version: 0.3.0(web-streams-polyfill@3.3.3)
-=======
-        specifier: ~0.2.2
-        version: 0.2.2(web-streams-polyfill@3.3.3)
->>>>>>> a0e4b560
       '@hexagon/base64':
         specifier: ^2.0.4
         version: 2.0.4
@@ -44,7 +34,7 @@
         version: 0.2.2(hono@4.6.14)(zod@3.24.1)
       '@js-temporal/polyfill':
         specifier: ^0.5.0
-        version: 0.5.0
+        version: 0.5.1
       '@logtape/logtape':
         specifier: ~0.8.2
         version: 0.8.2
@@ -144,7 +134,7 @@
         version: 1.9.4
       '@dotenvx/dotenvx':
         specifier: ^1.37.0
-        version: 1.37.0
+        version: 1.41.0
       '@reporters/github':
         specifier: ^1.7.2
         version: 1.7.2
@@ -156,7 +146,7 @@
         version: 14.1.2
       '@types/node':
         specifier: ^22.13.4
-        version: 22.13.4
+        version: 22.15.3
       '@types/qrcode':
         specifier: ^1.5.5
         version: 1.5.5
@@ -530,15 +520,15 @@
     resolution: {integrity: sha512-Ahk1N+s7urkgj7WvvUND5f8GiWEPfUw0D41hdElaqLgu8wZScI8gdI0q+qWw5N1d35x7GCRH2uk9mi+Uzo9M3g==}
     engines: {node: '>=14.0'}
 
-  '@dotenvx/dotenvx@1.37.0':
-    resolution: {integrity: sha512-AMPts6UnBQoJ+ash2M5MLSVETa0MZCY89p5msW+ojq7sbgM7R+H9Kmd8Gj1yTpcBoKbiOElWq5OLSHwG5nyCNg==}
+  '@dotenvx/dotenvx@1.41.0':
+    resolution: {integrity: sha512-lFZOSKLM2/Jm7FXYUIvnciUhMsuEatyxCgau4lnjDD59LaSYiaNLjyjnUL/aYpH1+iaDhD37+mPOzH9kBZlUJQ==}
     hasBin: true
 
   '@drizzle-team/brocli@0.10.2':
     resolution: {integrity: sha512-z33Il7l5dKjUgGULTqBsQBQwckHh5AbIuxhdsIxDDiZAzBOrZO6q9ogcWC65kU382AfynTfgNumVcNIjuIua6w==}
 
-  '@ecies/ciphers@0.2.2':
-    resolution: {integrity: sha512-ylfGR7PyTd+Rm2PqQowG08BCKA22QuX8NzrL+LxAAvazN10DMwdJ2fWwAzRj05FI/M8vNFGm3cv9Wq/GFWCBLg==}
+  '@ecies/ciphers@0.2.3':
+    resolution: {integrity: sha512-tapn6XhOueMwht3E2UzY0ZZjYokdaw9XtL9kEyjhQ/Fb9vL9xTFbOaI+fV0AWvTpYu4BNloC6getKW6NtSg4mA==}
     engines: {bun: '>=1', deno: '>=2', node: '>=16'}
     peerDependencies:
       '@noble/ciphers': ^1.0.0
@@ -972,13 +962,12 @@
     resolution: {integrity: sha512-vBZP4NlzfOlerQTnba4aqZoMhE/a9HY7HRqoOPaETQcSQuWEIyZMHGfVu6w9wGtGK5fED5qRs2DteVCjOH60sA==}
     engines: {node: '>=14'}
 
-<<<<<<< HEAD
   '@fedify/fedify@1.5.0':
     resolution: {integrity: sha512-gGD8+mwkLsavBoj/qyfhMD8Tnv9+hid59NrQ6ZrD5Zn5rWvq4LleU09GF78OqPWdSLY03ihxb6+EArcsb5VZCA==}
-=======
-  '@fedify/fedify@1.4.10':
-    resolution: {integrity: sha512-YhLEGu8Z27/Z2reOs4nDv2fldvAaqPJxuCakMuM2PpslkfDTtK1gAx+mBTTNvKzjV9q6XtwWz80LEzo5ixOujg==}
->>>>>>> a0e4b560
+    engines: {bun: '>=1.1.0', deno: '>=2.0.0', node: '>=20.0.0'}
+
+  '@fedify/fedify@1.5.1':
+    resolution: {integrity: sha512-I+QFHSnshhPUmklkQxU/A4v9pLY9c/BFQKUmYC5cCV7UuYROxoEALfUeE0LjI7EsnRBMFRx3V6Aq2MKTePXJkg==}
     engines: {bun: '>=1.1.0', deno: '>=2.0.0', node: '>=20.0.0'}
 
   '@fedify/markdown-it-hashtag@0.2.0':
@@ -1122,18 +1111,15 @@
     cpu: [x64]
     os: [win32]
 
-  '@js-temporal/polyfill@0.5.0':
-    resolution: {integrity: sha512-iGNPcSSH3gJzWUy11gXGgplVo1Fe7/qesLa9JIztHF15i8Kn1SE2Kj9xMBsmIHxW2nvqKDMoM3t2WwQzPZk/eg==}
+  '@js-temporal/polyfill@0.5.1':
+    resolution: {integrity: sha512-hloP58zRVCRSpgDxmqCWJNlizAlUgJFqG2ypq79DCvyv9tHjRYMDOcPFjzfl/A1/YxDvRCZz8wvZvmapQnKwFQ==}
     engines: {node: '>=12'}
 
   '@logtape/logtape@0.8.2':
     resolution: {integrity: sha512-KikaMHi64p0BHYrYOE2Lom4dOE3R8PGT+21QJ5Ql/SWy0CNOp69dkAlG9RXzENQ6PAMWtiU+4kelJYNvfUvHOQ==}
 
-  '@logtape/logtape@0.8.2':
-    resolution: {integrity: sha512-KikaMHi64p0BHYrYOE2Lom4dOE3R8PGT+21QJ5Ql/SWy0CNOp69dkAlG9RXzENQ6PAMWtiU+4kelJYNvfUvHOQ==}
-
-  '@logtape/logtape@0.9.0':
-    resolution: {integrity: sha512-e4IlinGvjzp/+nSvsXB1OPSYNiuVEEJy8aMQqbveTcJoLVRsJK7nH0xVh/EdNTjRBoioJbUT/jzxaAifxf1VyA==}
+  '@logtape/logtape@0.9.1':
+    resolution: {integrity: sha512-L/MNHzc0BWpbb+PIAC9yAdqHDW1ZQrBSmOep/gbp/9DMeFcLvshlxJPH4+isjwueWt01b6jPWjT1PMbtiUPZlg==}
 
   '@logtape/sentry@0.1.0':
     resolution: {integrity: sha512-LU4v62U+voM0qoIcfcLWhP2Hc4aPXW9mhr56KAoGDiCVso7KIxPyXrUN43zw1Tmw7PIldjvMcxXproRfRGwuNw==}
@@ -1145,20 +1131,20 @@
   '@multiformats/base-x@4.0.1':
     resolution: {integrity: sha512-eMk0b9ReBbV23xXU693TAIrLyeO5iTgBZGSJfpqriG8UkYvr/hC9u9pyMlAakDNHWmbhMZCDs6KQO0jzKD8OTw==}
 
-  '@noble/ciphers@1.2.1':
-    resolution: {integrity: sha512-rONPWMC7PeExE077uLE4oqWrZ1IvAfz3oH9LibVAcVCopJiA9R62uavnbEzdkVmJYI6M6Zgkbeb07+tWjlq2XA==}
+  '@noble/ciphers@1.3.0':
+    resolution: {integrity: sha512-2I0gnIVPtfnMw9ee9h1dJG7tp81+8Ob3OJb3Mv37rx5L40/b0i7djjCVvGOVqc9AEIQyvyu1i6ypKdFw8R8gQw==}
     engines: {node: ^14.21.3 || >=16}
 
-  '@noble/curves@1.8.1':
-    resolution: {integrity: sha512-warwspo+UYUPep0Q+vtdVB4Ugn8GGQj8iyB3gnRWsztmUHTI3S1nhdiWNsPUGL0vud7JlRRk1XEu7Lq1KGTnMQ==}
+  '@noble/curves@1.9.0':
+    resolution: {integrity: sha512-7YDlXiNMdO1YZeH6t/kvopHHbIZzlxrCV9WLqCY6QhcXOoXiNCMDqJIglZ9Yjx5+w7Dz30TITFrlTjnRg7sKEg==}
     engines: {node: ^14.21.3 || >=16}
 
   '@noble/hashes@1.6.1':
     resolution: {integrity: sha512-pq5D8h10hHBjyqX+cfBm0i8JUXJ0UhczFc4r74zbuT9XgewFo2E3J1cOaGtdZynILNmQ685YWGzGE1Zv6io50w==}
     engines: {node: ^14.21.3 || >=16}
 
-  '@noble/hashes@1.7.1':
-    resolution: {integrity: sha512-B8XBPsn4vT/KJAGqDzbwztd+6Yte3P4V7iafm24bxgDe/mlRuK6xmWPuCNrKt2vDafZ8MfJLlchDG/vYafQEjQ==}
+  '@noble/hashes@1.8.0':
+    resolution: {integrity: sha512-jCs9ldd7NwzpgXDIf6P3+NrHh9/sD6CQdxHyjQI+h/6rDNo88ypBxxz45UDuZHz9r3tNz7N/VInSVoVdtXEI4A==}
     engines: {node: ^14.21.3 || >=16}
 
   '@opentelemetry/api-logs@0.53.0':
@@ -1678,8 +1664,8 @@
   '@types/node@20.12.14':
     resolution: {integrity: sha512-scnD59RpYD91xngrQQLGkE+6UrHUPzeKZWhhjBSa3HSkwjbQc38+q3RoIVEwxQGRw3M+j5hpNAM+lgV3cVormg==}
 
-  '@types/node@22.13.4':
-    resolution: {integrity: sha512-ywP2X0DYtX3y08eFVx5fNIw7/uIv8hYUKgXoK8oayJlLnKcRfEYCxWMVE1XagUdVtCJlZT1AU4LXEABW+L1Peg==}
+  '@types/node@22.15.3':
+    resolution: {integrity: sha512-lX7HFZeHf4QG/J7tBZqrCAXwz9J5RD56Y6MpP0eJkka8p+K0RY/yBTW7CYFJ4VGCclxqOLKmiGP5juQc6MKgcw==}
 
   '@types/pg-pool@2.0.6':
     resolution: {integrity: sha512-TaAUE5rq2VQYxab5Ts7WZhKNmuN78Q6PiFonTDdpbx8a1H0M1vhy3rhiMjl+e2iHmogyMw7jZF4FrE6eJUy5HQ==}
@@ -1868,8 +1854,8 @@
   domutils@3.2.1:
     resolution: {integrity: sha512-xWXmuRnN9OMP6ptPd2+H0cCbcYBULa5YDTbMm/2lvkWvNA3O4wcW+GvzooqBuNM8yy6pl3VIAeJTUUWUbfI5Fw==}
 
-  dotenv@16.4.7:
-    resolution: {integrity: sha512-47qPchRCykZC03FhkYAhrvwU4xDBFIj1QPqaarj6mdM/hgUzfPHcpkHJOn3mJAufFeeAxAzeGsr5X0M4k6fLZQ==}
+  dotenv@16.5.0:
+    resolution: {integrity: sha512-m/C+AwOAr9/W1UOIZUo232ejMNnJAJtYQjUbHoNTBNTJSvqzzDh7vnrei3o3r3m9blf6ZoDkvcw0VmozNRFJxg==}
     engines: {node: '>=12'}
 
   drizzle-kit@0.30.1:
@@ -1968,8 +1954,8 @@
       sqlite3:
         optional: true
 
-  eciesjs@0.4.13:
-    resolution: {integrity: sha512-zBdtR4K+wbj10bWPpIOF9DW+eFYQu8miU5ypunh0t4Bvt83ZPlEWgT5Dq/0G6uwEXumZKjfb5BZxYUZQ2Hzn/Q==}
+  eciesjs@0.4.14:
+    resolution: {integrity: sha512-eJAgf9pdv214Hn98FlUzclRMYWF7WfoLlkS9nWMTm1qcCwn6Ad4EGD9lr9HXMBfSrZhYQujRE+p0adPRkctC6A==}
     engines: {bun: '>=1', deno: '>=2', node: '>=16'}
 
   emoji-regex@8.0.0:
@@ -2025,8 +2011,8 @@
     resolution: {integrity: sha512-xkjOecfnKGkSsOwtZ5Pz7Us/T6mrbPQrq0nh+aCO5V9nk5NLWmasAHumTKjiPJPWANe+kAZ84Jc8ooJkzZ88Sw==}
     hasBin: true
 
-  fdir@6.4.3:
-    resolution: {integrity: sha512-PMXmW2y1hDDfTSRc9gaXIuCCRpuoz3Kaz8cUelp3smouvfT632ozg2vrT6lJsHKKOF59YLbOGfAWGUcKEfRMQw==}
+  fdir@6.4.4:
+    resolution: {integrity: sha512-1NZP+GK4GfuAv3PqKvxQRDMjdSRZjnkq7KfhlNrCNNlZ0ygQFpebfrnfnq/W7fpUnAv9aGWmY1zKx7FYL3gwhg==}
     peerDependencies:
       picomatch: ^3 || ^4
     peerDependenciesMeta:
@@ -2500,8 +2486,8 @@
   undici-types@5.26.5:
     resolution: {integrity: sha512-JlCMO+ehdEIKqlFxk6IfVoAUVmgz7cU7zD/h9XZ0qzeosSHmUJVOzSQvvYSYWXkFXC+IfLKSIffhv0sVZup6pA==}
 
-  undici-types@6.20.0:
-    resolution: {integrity: sha512-Ny6QZ2Nju20vw1SRHe3d9jVu6gJ+4e3+MMpqu7pqE5HT6WsTSlce++GQmK5UXS8mzV8DSYHrQH+Xrf2jVcuKNg==}
+  undici-types@6.21.0:
+    resolution: {integrity: sha512-iwDZqg0QAGrg9Rav5H4n0M64c3mkR59cJ6wQp+7C4nI0gsmExaedaYLNO44eT4AtBBwjbTiGPMlt2Md0T9H9JQ==}
 
   undici@5.28.4:
     resolution: {integrity: sha512-72RFADWFqKmUb2hmmvNODKL3p9hcB6Gt2DOQMis1SEBaV6a4MH8soBvzg+95CYhCKPFedut2JY9bMfrDl9D23g==}
@@ -3621,13 +3607,13 @@
     transitivePeerDependencies:
       - web-streams-polyfill
 
-  '@dotenvx/dotenvx@1.37.0':
+  '@dotenvx/dotenvx@1.41.0':
     dependencies:
       commander: 11.1.0
-      dotenv: 16.4.7
-      eciesjs: 0.4.13
+      dotenv: 16.5.0
+      eciesjs: 0.4.14
       execa: 5.1.1
-      fdir: 6.4.3(picomatch@4.0.2)
+      fdir: 6.4.4(picomatch@4.0.2)
       ignore: 5.3.2
       object-treeify: 1.1.33
       picomatch: 4.0.2
@@ -3635,9 +3621,9 @@
 
   '@drizzle-team/brocli@0.10.2': {}
 
-  '@ecies/ciphers@0.2.2(@noble/ciphers@1.2.1)':
-    dependencies:
-      '@noble/ciphers': 1.2.1
+  '@ecies/ciphers@0.2.3(@noble/ciphers@1.3.0)':
+    dependencies:
+      '@noble/ciphers': 1.3.0
 
   '@emnapi/runtime@1.3.1':
     dependencies:
@@ -3863,23 +3849,14 @@
 
   '@fastify/busboy@2.1.1': {}
 
-<<<<<<< HEAD
   '@fedify/fedify@1.5.0(web-streams-polyfill@3.3.3)':
-=======
-  '@fedify/fedify@1.4.10(web-streams-polyfill@3.3.3)':
->>>>>>> a0e4b560
     dependencies:
       '@deno/shim-crypto': 0.3.1
       '@deno/shim-deno': 0.18.2
       '@hugoalh/http-header-link': 1.0.3
-<<<<<<< HEAD
-      '@js-temporal/polyfill': 0.5.0
+      '@js-temporal/polyfill': 0.5.1
       '@logtape/logtape': 0.8.2
       '@multiformats/base-x': 4.0.1
-=======
-      '@js-temporal/polyfill': 0.4.4
-      '@logtape/logtape': 0.8.2
->>>>>>> a0e4b560
       '@opentelemetry/api': 1.9.0
       '@opentelemetry/semantic-conventions': 1.28.0
       '@phensley/language-tag': 1.9.2
@@ -3894,6 +3871,28 @@
     transitivePeerDependencies:
       - web-streams-polyfill
 
+  '@fedify/fedify@1.5.1(web-streams-polyfill@3.3.3)':
+    dependencies:
+      '@deno/shim-crypto': 0.3.1
+      '@deno/shim-deno': 0.18.2
+      '@hugoalh/http-header-link': 1.0.3
+      '@js-temporal/polyfill': 0.5.1
+      '@logtape/logtape': 0.8.2
+      '@multiformats/base-x': 4.0.1
+      '@opentelemetry/api': 1.9.0
+      '@opentelemetry/semantic-conventions': 1.28.0
+      '@phensley/language-tag': 1.9.2
+      asn1js: 3.0.5
+      json-canon: 1.0.1
+      jsonld: 8.3.3(web-streams-polyfill@3.3.3)
+      multicodec: 3.2.1
+      pkijs: 3.2.4
+      uri-template-router: 0.0.17
+      url-template: 3.1.1
+      urlpattern-polyfill: 10.0.0
+    transitivePeerDependencies:
+      - web-streams-polyfill
+
   '@fedify/markdown-it-hashtag@0.2.0':
     dependencies:
       markdown-it: 14.1.0
@@ -3905,14 +3904,9 @@
   '@fedify/postgres@0.3.0(web-streams-polyfill@3.3.3)':
     dependencies:
       '@deno/shim-deno': 0.18.2
-<<<<<<< HEAD
       '@fedify/fedify': 1.5.0(web-streams-polyfill@3.3.3)
-      '@js-temporal/polyfill': 0.5.0
-      '@logtape/logtape': 0.9.0
-=======
-      '@fedify/fedify': 1.4.10(web-streams-polyfill@3.3.3)
-      '@js-temporal/polyfill': 0.4.4
->>>>>>> a0e4b560
+      '@js-temporal/polyfill': 0.5.1
+      '@logtape/logtape': 0.9.1
       postgres: 3.4.5
     transitivePeerDependencies:
       - web-streams-polyfill
@@ -4011,15 +4005,13 @@
   '@img/sharp-win32-x64@0.33.5':
     optional: true
 
-  '@js-temporal/polyfill@0.5.0':
+  '@js-temporal/polyfill@0.5.1':
     dependencies:
       jsbi: 4.3.0
 
   '@logtape/logtape@0.8.2': {}
 
-  '@logtape/logtape@0.8.2': {}
-
-  '@logtape/logtape@0.9.0': {}
+  '@logtape/logtape@0.9.1': {}
 
   '@logtape/sentry@0.1.0':
     dependencies:
@@ -4031,15 +4023,15 @@
 
   '@multiformats/base-x@4.0.1': {}
 
-  '@noble/ciphers@1.2.1': {}
-
-  '@noble/curves@1.8.1':
-    dependencies:
-      '@noble/hashes': 1.7.1
+  '@noble/ciphers@1.3.0': {}
+
+  '@noble/curves@1.9.0':
+    dependencies:
+      '@noble/hashes': 1.8.0
 
   '@noble/hashes@1.6.1': {}
 
-  '@noble/hashes@1.7.1': {}
+  '@noble/hashes@1.8.0': {}
 
   '@opentelemetry/api-logs@0.53.0':
     dependencies:
@@ -4847,11 +4839,11 @@
 
   '@types/connect@3.4.36':
     dependencies:
-      '@types/node': 22.13.4
+      '@types/node': 22.15.3
 
   '@types/fluent-ffmpeg@2.1.27':
     dependencies:
-      '@types/node': 22.13.4
+      '@types/node': 22.15.3
 
   '@types/linkify-it@5.0.0': {}
 
@@ -4864,16 +4856,16 @@
 
   '@types/mysql@2.15.26':
     dependencies:
-      '@types/node': 22.13.4
+      '@types/node': 22.15.3
 
   '@types/node@20.12.14':
     dependencies:
       undici-types: 5.26.5
     optional: true
 
-  '@types/node@22.13.4':
-    dependencies:
-      undici-types: 6.20.0
+  '@types/node@22.15.3':
+    dependencies:
+      undici-types: 6.21.0
 
   '@types/pg-pool@2.0.6':
     dependencies:
@@ -4881,7 +4873,7 @@
 
   '@types/pg@8.6.1':
     dependencies:
-      '@types/node': 22.13.4
+      '@types/node': 22.15.3
       pg-protocol: 1.7.0
       pg-types: 2.2.0
 
@@ -4889,7 +4881,7 @@
 
   '@types/qrcode@1.5.5':
     dependencies:
-      '@types/node': 22.13.4
+      '@types/node': 22.15.3
 
   '@types/semver@7.5.8': {}
 
@@ -4897,11 +4889,11 @@
 
   '@types/tedious@4.0.14':
     dependencies:
-      '@types/node': 22.13.4
+      '@types/node': 22.15.3
 
   '@types/ws@8.5.14':
     dependencies:
-      '@types/node': 22.13.4
+      '@types/node': 22.15.3
     optional: true
 
   abort-controller@3.0.0:
@@ -5063,7 +5055,7 @@
       domelementtype: 2.3.0
       domhandler: 5.0.3
 
-  dotenv@16.4.7: {}
+  dotenv@16.5.0: {}
 
   drizzle-kit@0.30.1:
     dependencies:
@@ -5081,11 +5073,11 @@
       bun-types: 1.1.37
       postgres: 3.4.5
 
-  eciesjs@0.4.13:
-    dependencies:
-      '@ecies/ciphers': 0.2.2(@noble/ciphers@1.2.1)
-      '@noble/ciphers': 1.2.1
-      '@noble/curves': 1.8.1
+  eciesjs@0.4.14:
+    dependencies:
+      '@ecies/ciphers': 0.2.3(@noble/ciphers@1.3.0)
+      '@noble/ciphers': 1.3.0
+      '@noble/curves': 1.9.0
       '@noble/hashes': 1.6.1
 
   emoji-regex@8.0.0: {}
@@ -5206,7 +5198,7 @@
     dependencies:
       strnum: 1.0.5
 
-  fdir@6.4.3(picomatch@4.0.2):
+  fdir@6.4.4(picomatch@4.0.2):
     optionalDependencies:
       picomatch: 4.0.2
 
@@ -5472,7 +5464,7 @@
 
   pkijs@3.2.4:
     dependencies:
-      '@noble/hashes': 1.7.1
+      '@noble/hashes': 1.6.1
       asn1js: 3.0.5
       bytestreamjs: 2.0.1
       pvtsutils: 1.3.6
@@ -5642,7 +5634,7 @@
   undici-types@5.26.5:
     optional: true
 
-  undici-types@6.20.0: {}
+  undici-types@6.21.0: {}
 
   undici@5.28.4:
     dependencies:
